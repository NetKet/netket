{
 "cells": [
  {
   "cell_type": "markdown",
   "metadata": {},
   "source": [
    "# Variational Monte Carlo with Neural Networks\n",
    "\n",
    "In this tutorial we will use NetKet to obtain the ground state of the J1-J2 model in one-dimension with periodic boundary conditions, using a Neural Network variational wave-function. The Hamiltonian of the model is given by:\n",
    "\n",
    "$$ H = \\sum_{i=1}^{L} J_{1}\\vec{\\sigma}_{i} \\cdot \\vec{\\sigma}_{i+1} + J_{2} \\vec{\\sigma}_{i} \\cdot \\vec{\\sigma}_{i+2} $$\n",
    "\n",
    "where the sum is over sites of the 1-D chain. Here $\\vec{\\sigma}=(\\sigma^x,\\sigma^y,\\sigma^z)$ is the vector of Pauli matrices. \n",
    "\n",
    "We will also explore some useful functionalities provided by the package.\n",
    "\n",
    "## Objectives:\n",
    "    1. Defining custom Hamiltonians\n",
    "    2. Defining the machine (variational ansatz)\n",
    "    3. Variational Monte Carlo Optimisation\n",
    "    4. Measuring observables\n",
    "    5. Data Visualisation\n",
    "    6. Sanity Check: Exact Diagonalisation\n",
    "    \n",
    "Let's start."
   ]
  },
  {
   "cell_type": "code",
   "execution_count": 340,
   "metadata": {},
   "outputs": [],
   "source": [
    "# Import netket library\n",
    "import netket as nk\n",
<<<<<<< HEAD
=======
    "\n",
>>>>>>> d3bd949e
    "# Helper libraries\n",
    "import numpy as np\n",
    "import matplotlib.pyplot as plt"
   ]
  },
  {
   "cell_type": "markdown",
   "metadata": {},
   "source": [
    "## 1) Defining a Custom Hamiltonian\n",
    "\n",
    "The first thing to do is to define the graph (lattice) on which to specify the Hamiltonian. Here we would like to build a one-dimensional graph with both nearest and next nearest neighbour bonds. The graph is created in the ``nk.graph.CustomGraph`` class. To initialise the class we simply provide a list of edges in the ``[[site_i, site_j, edge_color], ...]``"
   ]
  },
  {
   "cell_type": "code",
   "execution_count": 341,
   "metadata": {},
   "outputs": [],
   "source": [
    "#Couplings J1 and J2\n",
    "J = [1, 0.2]\n",
    "L = 14"
   ]
  },
  {
   "cell_type": "code",
   "execution_count": 342,
   "metadata": {},
   "outputs": [],
   "source": [
    "# Define custom graph\n",
    "edge_colors = []\n",
    "for i in range(L):\n",
    "    edge_colors.append([i, (i+1)%L, 1])\n",
    "    edge_colors.append([i, (i+2)%L, 2])\n",
    "\n",
    "# Define the netket graph object\n",
    "g = nk.graph.CustomGraph(edge_colors)"
   ]
  },
  {
   "cell_type": "markdown",
   "metadata": {},
   "source": [
    "We specify a different ``color`` for each type of bond so as to define a different operator for each of them.\n",
    "Next, we define the relevant bond operators."
   ]
  },
  {
   "cell_type": "code",
   "execution_count": 343,
   "metadata": {},
   "outputs": [],
   "source": [
    "#Sigma^z*Sigma^z interactions\n",
    "sigmaz = [[1, 0], [0, -1]]\n",
    "mszsz = (np.kron(sigmaz, sigmaz))\n",
    "\n",
    "#Exchange interactions\n",
    "exchange = np.asarray([[0, 0, 0, 0], [0, 0, 2, 0], [0, 2, 0, 0], [0, 0, 0, 0]])\n",
    "\n",
    "bond_operator = [\n",
    "    (J[0] * mszsz).tolist(),\n",
    "    (J[1] * mszsz).tolist(),\n",
    "    (-J[0] * exchange).tolist(),  \n",
    "    (J[1] * exchange).tolist(),\n",
    "]\n",
    "\n",
    "bond_color = [1, 2, 1, 2]"
   ]
  },
  {
   "cell_type": "markdown",
   "metadata": {},
   "source": [
    "**Side Remark**: Notice the minus sign in front of the exchange. This is simply a basis rotation corresponding to the Marshall sign rule (as an exercise, change the sign of this exchange and observe that the exact diagonalization results in Section 6 do not change). The goal of this basis rotation is to speed up the convergence of the Monte Carlo simulations of the wave-function (by providing a good variational sign structure to start with), but in principle the converged results should be identical in both bases. Note further that this sign change is useful at low frustration (such as here $J_2=0.2$), but may actually be not optimal at stronger frustration. As a bonus exercise, repeat the calculation with $J_2=0.8$, and see which basis (*i.e.* which sign in front of the exchange) leads to faster convergence."
   ]
  },
  {
   "cell_type": "markdown",
   "metadata": {},
   "source": [
    "Before defining the Hamiltonian, we also need to specify the Hilbert space. For our case, this would be the chain spin-half degrees of freedom."
   ]
  },
  {
   "cell_type": "code",
   "execution_count": 344,
   "metadata": {},
   "outputs": [],
   "source": [
    "# Spin based Hilbert Space\n",
    "hi = nk.hilbert.Spin(s=0.5, total_sz=0.0, graph=g)"
   ]
  },
  {
   "cell_type": "markdown",
   "metadata": {},
   "source": [
    "Note that we impose here the total magnetization to be zero (it turns out to be the correct magnetization for the ground-state). As an exercise, check that the energy of the lowest state in other magnetization sectors is larger.\n",
    "\n",
    "Next, we define the custom graph Hamiltonian using the ``nk.operator.GraphOperator`` class, by providing the hilbert space ``hi``, the bond operators ``bondops=bond_operator`` and the corresponding bond color ``bondops_colors=bond_color``. The information about the graph (bonds and bond colors) are contained within the ``nk.hilbert.Spin`` object ``hi``."
   ]
  },
  {
   "cell_type": "code",
   "execution_count": 345,
   "metadata": {},
   "outputs": [],
   "source": [
    "# Custom Hamiltonian operator\n",
    "op = nk.operator.GraphOperator(hi, bondops=bond_operator, bondops_colors=bond_color)"
   ]
  },
  {
   "cell_type": "markdown",
   "metadata": {},
   "source": [
    "## 2) Defining the Machine\n",
    "\n",
    "For this tutorial, we shall use the most common type of neural network: fully connected feedforward neural network ``nk.machine.FFNN``. Other types of neural networks available will be discussed in other tutorials."
   ]
  },
  {
   "cell_type": "code",
   "execution_count": 346,
   "metadata": {},
   "outputs": [],
   "source": [
    "# Define the fully-connected FFNN\n",
    "layers = (nk.layer.FullyConnected(input_size=L,output_size=2*L,use_bias=True),\n",
    "          nk.layer.Lncosh(input_size=2*L),\n",
    "          nk.layer.SumOutput(input_size=2*L))\n",
    "for layer in layers:\n",
    "    layer.init_random_parameters(seed=1234, sigma=0.01)\n",
    "    \n",
    "ffnn = nk.machine.FFNN(hi, layers)"
   ]
  },
  {
   "cell_type": "markdown",
   "metadata": {},
   "source": [
    "## 3) Variational Monte Carlo Optimisation\n",
    "\n",
    "We have now set up our model (Hamiltonian, Graph, Hilbert Space) and can proceed to optimise the variational ansatz we chose, namely the ``ffnn`` machine.\n",
    "\n",
    "To setup the variational Monte Carlo optimisation tool, we have to provide a sampler ``nk.sampler`` and an optimizer ``nk.optimizer``."
   ]
  },
  {
   "cell_type": "code",
   "execution_count": 347,
   "metadata": {},
   "outputs": [],
   "source": [
    "# We shall use an exchange Sampler which preserves the global magnetization (as this is a conserved quantity in the model)\n",
    "sa = nk.sampler.MetropolisExchange(graph=g, machine=ffnn, d_max = 2)\n",
    "\n",
    "# We choose a basic, albeit important, Optimizer: the Stochastic Gradient Descent\n",
    "opt = nk.optimizer.Sgd(learning_rate=0.01)\n",
    "\n",
    "# We can then specify a Variational Monte Carlo object, using the Hamiltonian, sampler and optimizers chosen.\n",
    "# Note that we also specify the method to learn the parameters of the wave-function: here we choose the efficient\n",
    "# Stochastic reconfiguration (Sr), here in an iterative setup\n",
    "gs = nk.variational.Vmc(hamiltonian=op,\n",
    "                        sampler=sa,\n",
    "                        optimizer=opt,\n",
    "                        n_samples=1000,\n",
    "                        use_iterative=True,\n",
    "                        method='Sr')"
   ]
  },
  {
   "cell_type": "markdown",
   "metadata": {},
   "source": [
    "## 4) Measuring Observables\n",
    "\n",
    "Before running the optimization, it can be helpful to add some observables to keep track off during the optimization. For our purpose, let us measure the antiferromagnetic structure factor, defined as:\n",
    "\n",
    "$$ \\frac{1}{L} \\sum_{ij} \\langle \\hat{\\sigma}_{i}^z \\cdot \\hat{\\sigma}_{j}^z\\rangle e^{i\\pi(i-j)}$$."
   ]
  },
  {
   "cell_type": "code",
   "execution_count": 348,
   "metadata": {},
   "outputs": [],
   "source": [
    "# We need to specify the local operators as a matrix acting on a local Hilbert space \n",
    "sf = []\n",
    "sites = []\n",
    "for i in range(0, L):\n",
    "    for j in range(0, L):\n",
    "        sf.append(((-1)**(i-j)*mszsz/L).tolist())\n",
    "        sites.append([i,j])\n",
    "structure_factor = nk.operator.LocalOperator(hi, sf, sites)\n",
    "\n",
    "# Add the observable to the VMC object\n",
    "gs.add_observable(structure_factor, \"Structure Factor\")"
   ]
  },
  {
   "cell_type": "markdown",
   "metadata": {},
   "source": [
    "Once again, notice that we had to multiply the exchange operator (matrix) by some factor. This is to account for the Marshall basis rotation we made in our model."
   ]
  },
  {
   "cell_type": "markdown",
   "metadata": {},
   "source": [
    "We can now optimize our variational ansatz. The optimization data for each iteration will be stored in a log file, which contains the following information:\n",
    "1. Mean, variance and uncertainty in the Energy $ \\langle \\hat{H} \\rangle $\n",
    "2. Mean, variance and uncertainty in the Energy Variance, $ \\langle\\hat{H}^{2}\\rangle-\\langle \\hat{H}\\rangle^{2}$.\n",
    "3. Acceptance rates of the sampler\n",
    "4. Mean, variance and uncertainty of observables (if specified)\n",
    "\n",
    "Now let's learn the ground-state!"
   ]
  },
  {
   "cell_type": "code",
   "execution_count": 349,
   "metadata": {},
   "outputs": [],
   "source": [
    "# Run the optimization protocol\n",
    "gs.run(output_prefix='test', n_iter=600)"
   ]
  },
  {
   "cell_type": "markdown",
   "metadata": {},
   "source": [
    "## 5) Data Visualisation\n",
    "\n",
    "Now that we have optimized our machine to find the ground state of the $J_1-J_2$ model, let's look at what we have.\n",
    "The relevant data are stored in the \".log\" file while the optimized parameters are in the \".wf\" file. The files are all in json format.\n",
    "\n",
    "We shall extract the energy as well as specified observables (antiferromagnetic structure factor in our case) from the \".log\" file."
   ]
  },
  {
   "cell_type": "code",
   "execution_count": 350,
   "metadata": {},
   "outputs": [],
   "source": [
    "# Load the data from the .log file\n",
    "import json\n",
    "\n",
    "data=json.load(open(\"test.log\"))\n",
    "\n",
    "# Extract the relevant information\n",
    "\n",
    "iters=[]\n",
    "energy=[]\n",
    "sf=[]\n",
    "\n",
    "for iteration in data[\"Output\"]:\n",
    "    iters.append(iteration[\"Iteration\"])\n",
    "    energy.append(iteration[\"Energy\"][\"Mean\"])\n",
    "    sf.append(iteration[\"Structure Factor\"][\"Mean\"])"
   ]
  },
  {
   "cell_type": "code",
   "execution_count": 351,
   "metadata": {},
   "outputs": [
    {
     "data": {
      "image/png": "iVBORw0KGgoAAAANSUhEUgAAAawAAAEKCAYAAABOjWFfAAAABHNCSVQICAgIfAhkiAAAAAlwSFlzAAALEgAACxIB0t1+/AAAADl0RVh0U29mdHdhcmUAbWF0cGxvdGxpYiB2ZXJzaW9uIDMuMC4yLCBodHRwOi8vbWF0cGxvdGxpYi5vcmcvOIA7rQAAIABJREFUeJzsnXeYVEXWxt8zPT0ZZmDIEhVBCUMGEwoK4q6IAVlcMIA5i7qfCyYQsyIqZsyKa1hM6IqBFVxEQAHJqKggQXIYmNzhfH/crjt1U/ft7unpCfXjmYfuG6tvqLfOqVOniJmhUCgUCkVNJyXZBVAoFAqFwg1KsBQKhUJRK1CCpVAoFIpagRIshUKhUNQKlGApFAqFolagBEuhUCgUtQIlWAqFQqGoFSjBUigUCkWtQAmWQqFQKGoFqckuQFWQkpLCmZmZyS6GQqFQ1CpKSkqYmWuN4VInBCszMxPFxcXJLoZCoVDUKoioNNlliIZao6wKhUKhqN8owVIoFApFrUAJlkKhUChqBXWiD8sOn8+Hbdu2oaysLNlFqVFkZGSgdevW8Hq9yS6Kogaj3p+6RV1576kuzIeVnZ3N5qCLTZs2oUGDBsjPzwcRJalkNQtmxr59+3D48GF06NAh2cVR1GDU+1N3CPfeE1EJM2cnqWhRU2ddgmVlZeplM0FEyM/PV61mRUTU+1N3qEvvfZ0VLADqZbNBXROFW9SzUneoK/eyTgtWJCoqgO3bgTrQ8FAoqoXCskKU+8uTXQxFPaVeC5bPB+zYkTjB8ng86Nmzp/730EMPJeZECkU1sXH/Rqzbs65aznX//feja9euKCgoQM+ePbF06VIAwBNPPIGSkpIqO88DDzxQZccys2DBAuTm5up1wJAhQ2I6TiLLWJuo14IlrORgMDHHz8zMxMqVK/W/iRMnxn1Mv99fBSVT1GboHsL4j8cn7fxBTtALI7F48WJ8+umnWLFiBVavXo158+ahTZs2AMILViAQiPpcsYhBNO/hwIED9Tpg3rx5UZ8LiL6MzIxgFVZsROQhoh+J6FObdeOIaA8RrQz9XV5lJzZRrwUrJfTrqztQsn379pg8eTJ69+6N7t2746effgIAFBcX49JLL0X//v3Rq1cvfPzxxwCA1157DSNGjMCpp56K0047DcFgENdeey2OOeYYDB06FH/9618xe/ZsfP311zjnnHP083z11Vc499xzq/fHKaqF11a+luwiJJQdO3agSZMmSE9PBwA0adIErVq1wowZM/Dnn39i8ODBGDx4MAAgJycHt956K3r06IHFixejffv22Lt3LwBg2bJlGDRoEACgqKgI48ePR/fu3VFQUID3338fEydORGlpKXr27ImxY8di8+bN6Natm16OadOmYcqUKQCAQYMGYcKECejbty+efPJJ7NmzByNHjkS/fv3Qr18/LFq0yPXv++STTzBgwAD06tULQ4YMwa5du1yXEQCmT5+Obt26oVu3bnjiiScAAJs3b0bnzp1x8cUXo1u3bti6dWvsN8DKTQA2hFn/LjP3DP29VJUnlqmz47BkJkwAVq60Lg8GgeJiICMDiHZ4Qs+eQOg5cUQ8ZIJJkyZh9OjRALQXcMWKFXj22Wcxbdo0vPTSS7j//vtx6qmn4pVXXsHBgwfRv39/3YUgWpqNGzfG7NmzsXnzZqxfvx67d+/Gsccei0svvRSDBw/Gtddeiz179qBp06Z49dVXcemll0b3wxQKExM+n4CVO7UX6HDFYQBAg7QGcR2zZ4ueeOIM5xfo9NNPx9SpU9GpUycMGTIEo0ePximnnIIbb7wR06dPx/z589GkSRMAWkNvwIABeOyxx8Ke895770Vubi7WrFkDADhw4ABGjhyJp59+GitDFcTmzZvDHqOiogLLli0DAIwZMwY333wzTjrpJGzZsgXDhg3Dhg3WOn3hwoV6PTBq1CjccccdOOmkk7BkyRIQEV566SU88sgjeOyxx1yVcfny5Xj11VexdOlSMDMGDBiAU045BY0aNcLGjRvx+uuv47jjjgv7O6KBiFoDOBPA/QBuqbIDx0C9ECwnEh04I1yCdpx33nkAgD59+uCDDz4AAHz55ZeYM2cOpk2bBkALLd6yZQsAYOjQoWjcuDEA4Ntvv8WoUaOQkpKCFi1a6C1NIsJFF12EWbNmYfz48Vi8eDHeeOONhP5GRWQmzZsEIsIDp6l+CLfk5ORg+fLlWLhwIebPn4/Ro0fjoYcewrhx4yzbejwejBw5MuIx582bh3feeUf/3qhRo6jLJRqc4njr16/Xvx86dAhFRUXIyckx7DNw4EB8+qnRk7Zt2zaMHj0aO3bsQEVFhT4+yk0Zv/32W5x77rnIztaGT5133nlYuHAhRowYgXbt2lWpWIV4AsBtAMK1UkYS0ckAfgFwMzNXqXknqBeC5WQJ+f2a5dWmDdC8efWWSbg6PB6P7g9nZrz//vvo3LmzYdulS5fqD2ckxo8fj7POOgsZGRkYNWoUUlPrxS2uUvxBP0a8PQJ3nnwnTmhzQtzHe2iRFmxTWwVLWELMjOU7lgMA+rbqm/DzejweDBo0CIMGDUL37t3x+uuv2wpWRkYGPB6P/j01NVXvv4l27JG8r93+8nsYDAaxZMkSZGRkRHUOALjhhhtwyy23YMSIEViwYIHudowXt/WERCoRLZO+z2TmmeILEQ0HsJuZlxPRIIdjfALgbWYuJ6KrALwO4NRoC+IG1YeFxAVdRMuwYcPw1FNPQWQf+fHHH223O/HEE/H+++8jGAxi165dWLBggb6uVatWaNWqFe677z6MH5+8jvnazNbCrZj761yMeX9MsotioS5kpnHDzz//jI0bN+rfV65ciXbt2gEAGjRogMOHDzvu2759eyxfrgnr+++/ry8fOnQonnnmGf37gQMHAABerxc+nw8A0Lx5c+zevRv79u1DeXm5xTKSOf300/HUU08ZyuiWwsJCHHHEEQCA119/PaoyDhw4EB999BFKSkpQXFyMDz/8EAMHDnR9bhN+Zu4r/c00rT8RwAgi2gzgHQCnEtEseQNm3sfMYqzDSwD6xFqYSNRrwRIuwUTVAaIPS/xFihK866674PP5UFBQgK5du+Kuu+6y3W7kyJFo3bo1unTpggsvvBC9e/dGbm6uvn7s2LFo06YNjj322Cr9PfUFMciSUfPEoToi9GTKfGXYXbwbQPVej6KiIlxyySXo0qULCgoKsH79et0KufLKK3HGGWfornAzkydPxk033YS+ffsaLK8777wTBw4cQLdu3dCjRw/Mnz9fP15BQQHGjh0Lr9eLu+++G/3798fQoUNxzDHHOJZxxowZWLZsGQoKCtClSxc8//zzrn/flClTMGrUKPTp00fvi3Nbxt69e2PcuHHo378/BgwYgMsvvxy9evVyfe5oYOZJzNyamdsDuADA18x8obwNEbWUvo5A+OCMuKizuQQ3bNjgqsJevlxzB7ZunajSJQbhK9+3bx/69++PRYsWoUWLFgCA66+/Hr169cJll11mu6/ba1Nf+ePgH2j/ZHu0zW2LPyb8Effx6J6QAE4O/679uONHdG3WFWmeNMdtKgIVSL8v3dXx4kE8Iz/u+BEBDqBPyz5gZqzYuQJA9bgEFVWL3XsfTS7BkEvwH8w8nIimAljGzHOI6EFoQuUHsB/ANcz8U9WWXqPed3AQVX9Ye1UwfPhwHDx4EBUVFbjrrrt0serTpw+ys7MjRkzFwjebv0G3Zt2Qn5Vf5ceuiVRnY27TgU3oPbM3rul7DZ4981nH7QLB6McZxUOAtfNx6F91suPwDuRl5CHTm1mt51XYw8wLACwIfb5bWj4JwKTqKEO9F6yUlJrThxUNcr+VjPDdVzVBDmLQ64PQq0UvrLhqRULOEYnPf/0cM5bOwH/G/KfO5EYTHCjT+ioWb1scdjshINUNc/UKVpCD2H54O3YU7UDvlr2r7byKmk1S+rCIaBQRrSOiIBFZfAtE1JaIiojoH/Gcx00LubZaWLESq9XgD2qRjKt2rarK4kTFd1u/w9xf58IX9CX0PKKfqDoraA9pfS2RLKjqtLCS2l3ANaAMdYi6ch2TFXSxFsB5AP7nsH46gLnxnCAjIwP79u2LeKNqq4UVC2JenFjCcIVgJZNSXykAY+DBO2vfwepdqw3bffLzJ1iybYll/yAH8c7adyL+Fl2wqvEl96SEBCuCBVVdFpZ4f4grA1Cq83rUxICX2ko8731NIykuQWbeANinvCeicwBsAlBsWRkFrVu3xrZt27Bnz56w2+3erWW5KK8nCajFzKPRUhMEq8yvjYmRrYy/v/93AMYAhBHvjLAsA4BXfnwFV3xyBfaX7sfQI4ei09OdMOeCOTir81mG7ZLhdqtpFpZ4f3bv3A0C4acDWh/63kNayqMNhQkLBAOgNRr2Fu4FESX8XPGys2gn0jxpaJzZONlFcSTW976mUaP6sIgoB8A/AQwFEJc70Ov1uppVd8wYbeDwnDnxnK1uMPWbqVi4ZSG+uugryzohWITk9R3pghWjoGzYo1V8Jb4S3QJ7d927VsEKVgYamHlq6VM4ud3J6NGiR0xlcEKc6+d9P2NL4Ra0zW1ru111ial4f4556xhUBCqw/ZbtAIDu07tr5U1ghCIA7C3Zi26PdkO6Jx1ld9bs+X+63NMFQNVek3u/uRd3L7gbwbuDda6/Nh4S5hIkonlEtNbm7+wwu00B8DgzF7k4/pVEtIyIlsWTwTw9Xc2HJZi8YDLm/W6fTbqqLaw9xXvQ7ol2WLfb/VQVZQGrhRUNe0s16yA/M1+v+IUrTiacKNz4+Y3o+UJPx/WxIv+m0bNHu9quOkghrYrwB/3Veu6aYNEnk3u+uQcAEt5fW9tImGAx8xBm7mbz93GY3QYAeCQ0qnoCgNuJ6HqH488Uo7PjST+UkVF73IG7inY5CkqiqeoK5NNfPsWWwi149LtHXe9j14cVDXtLNMHKScvRK1/hipNx6sNK5KBdWSRLfaVYs2sNSn2lWLt7LYorim23qw6ERe0L+Kr13OL+1FfrwuvRsnGryTKN1KhMF8w8kJnbh0ZVPwHgAWZ+OpHnTE+vPYJ18msnY+ibQ5Nybt0lmMQKJF6X4L6Sffr+QnzsBMvJJegLJK61K1svheWFKHi+AGM+GIPuz3XH32b/zXa76kC2sBIh2F9v+hpPLLEm+6zvFlZqitYIrwhUJLkkNYtkhbWfS0TbABwP4D9E9EUyygHULsH6Zd8vAKo/PQ/gvgK595t78d669+I6V5m/DG0eb4O5G+dalgOxV9r7SjXBkq0FUSHL6INlTRZWIisPWYTF7/zv7/8FoA3YttvOjopARZVW9qKBMnv9bGw6sKnKjis46+2zcPMXN+OPg8aMIskab1ZTEIJVHqgllVM1kRTBYuYPQ/mp0pm5OTMPs9lmCjNPS3RZ0tIAXy1zEyej9en2nHcvuDtsH0wkDpUfQub9mdh2aBv+8ZUx7sZsYUUbZi1cirK1YCtYDoKYyMpDPqds1QBGqzaSWKffl47eL1TdQFtRljvn34khb8Y2vXs42jTUZhH+6ndjoI/bIJ+rPrkKj31nzOrCzElp1FUl3hTlErSjRrkEk4HXC1TUMqu7JgtWvGwtrJxGR7y0glK/sQ8r2la4sJB8QV+lSzBM0MWu4l2473/3WfZPBHIF++fhPw3nkyttp9/88U8fY9mf2iwRa3avCXuug2UH0fuF3nrUZDgSHRUq0i7J/XSAexf0zBUzLQ2b/EfycewztTtXpnIJ2lPvBas2WljV3Y8BVG1Ye7m/XLdWzP1EcuJXr8eLexbcg/fWvYdHFz1qcQnK12HivIkRW9XinHLEm52FJR/nrvmVGfNF5WHX7xUvdkIklrmxsM559xz0e7Gfq3PN3TgXP+78UY9EC0e0fZZnzDoD13x6jevtxXMlGiOCaJ9x2do+UHZAd5/XVpRL0J4aNQ4rGaSl1WwL6+nvn8Ybq97A91d8ry+rTRZWmb8MGanGEfZtn2irT1lhRhawwrJCTPlmiv79yEZHAqisyOUyPbzoYZzd+Wwc3+Z4x7LoFpbUhxUu6EIQ5CBSKEV3z9hZZfESroKWRTVZUYJu+eI3rTv6ueHPOW5z1ttnYcWOFdh+y/ZKwfIZBSva52374e1o3bD2D4wVqChBe+q9hVXTXYI3zL0BP/z5g2FZbRGsDzd8iMz7M7Fyp3FiOzuxenvN2yjxlRgi8UQrUyAqNd3CMlXe5u/mMgvBkvuw3IzDEpWG2N9crqognBAZXIIxWNdvrHoDr618LZZi2VqgAHDB7Avw3A/OohSOT3/5VHd7lvhKAFgtrGgt+j3F1ow2gWAAb6x6Q79mo/49CgXPFcRU5upGuQTtqfeCVRtdgm7EY+bymfhs42cxHd/OtRaLYH36izZbq+hbceK7rd9hzAdjcOPcGw0DJUUrU1BUUWQon7lM5nILF6J5vS/oC+sSNIuCOE60LsEvf/sS32751tW24YSIiDD1m6lYsWNFTBbWJR9dgvEfV84+HY2bz0mw3l33Lq797Nqoy2JG3FOzhRXt7zxYdtCy7KUVL+GSjy7Bsz9o07XMXj/bsX9v88HNMb8vgqrMtagHXSiXoAElWDXcJWiHm5f5qk+vwpn/OjOm48tCsKtoFxZvXaxbPtFUdkE4j3WSOVyuTXe+pXCLwcIyt65F5fbgtw+C7iH9u34+DhoqDbkSlFuq/qA/vEuQ7QVLVB5uXYLDZg3DwFeNU5f/tPcn0D2EL341juSIZGFNXjAZfWb2qdL+SzcJZhM97k4XLAcLKxzmsWtmxEDxHUU7Ih7r9v/ejjP/daZlKEU0OFlDgWAAM5bOsIhyOJSFZU+9F6zqdAku2bYkorURDlGByy/zjzt+tHWHxIN8/H4v9sMJr5wQk4UVLnRcRqwPctBgYZkrS1HBvrn6TQDAgdIDlvPJVpZsYQnXE6D9Pj0Cz6ZCdrLUqsIlKO7/G6vfMCx3K0SysAlxjvbeRNMvlcgowYpAhX5NnYIuin3FeHDhg7b7y8+KnYWlZ8APBjDkjfAh+aIc6/esd1l6Kxn3Z2Bn0U7DspdXvIz+L/XHTZ/fhMcWV4bf/3n4T9A9hI9/0hL/7CnegxU7KueZ04MuVB+WgXovWGlpQCBQPVOMHP/y8a4juewQlatcQfWe2RsnvHJCxH1/2P6DpS/JCbny3HpICzMPl9OM2X7qiXBuN3lfsZ7BUWWTEGWTjyVfG7kSlMOmfQGfXkGZxanUV2rpY6tKwWqY3hCANt5MJpyFJa+T741Yblep3fz5zbjr67ssy6NhZ9HOiGLoZAHsK9mHSz66BIVlVstHIN8Ts/tWPu/tX99ue54dhystJzvBkvs6/7vpv47lACrdz/FaNOYB0Jd/crkuRLL4f/WbNu7snXXvAAB6vtATfWb2sZRn9obZcZWnrqEEKxRFXdP7sZjZYmGJyv3X/b9G3L//S/3R64Vers5lV0mZKxSZlKkpOP/f51uWhwtsMOwfEqxAMBBVhXHW28Ys60EOGip3WRSKfZWVo2xh+YN+7C3Zq2dxGPT6IEN/DyC5BEWUYBxh7TlpOZayAeEtLLkyln+fuE929+aJpU/gvoX3WZa7pSJQgZaPtdSzgzgh3G5mXlzxIt5Y9UbYXJGyS/eDDR9g+Z+Vs2Wbn0G7hsyRM47UP9sJ453z7wRgvbYvLn/Rsq14t+IVrHANj+Y5zfXPIuy+U+NOACrH3glEo2jW6llh3736Rr0XLG+oX7+m92PJloB4AcW06tHgxoKxEyxRuTi5iD7Y8IFlWbwuwWhdXUEOGionubVrsLCCPl18AsEAjppxlF75fb+9cviAQPRdxWthyVao6LcTuA0ykH+fuJexdsyHCxJwW0n+cfAPW+umebZWOW866JzOyewGvPHzG/XP5uthFpJPfv7E8N2uDE7HuvLTKx23iTc7ulxO87smvzu/HtAamY0yG9keR37GZHd2siAiDxH9SESf2qxLJ6J3iehXIlpKRO0TVY56L1jCwqrpghXggMEluO3QNmw/pM1RJA+2jcSGvVp2g4pABSbNm2TpBxLnMmPOROC2zEAElyBY/11ml2C0L2qAAwaR23xws/75cEWlQJgtLLO1Y6bMX4aKQIVeicc6DotR6bKUywO478M6fdbp+udwFpZArkD/9u+/YU/xHleBFG5dsye8cgK6P9fdslxUuPI9MGN2Zf5x8A/MXD4TgI2FZRISMUmn4GB5GMFycW3F743WwjK7lOX9zcEe8jrRADSfTzQi5CwvxRXFeH7Z84Y+riRwEwCn1CiXATjAzB0BPA7g4UQVQglWLXEJBoIBveIvD5SjzeNtMGyWloKxQVoD18cRqY++/O1LPLToIVw/1zp7SzgLKxrCZUS3285sYUUTVQVYp8CQW/dysIsv4ENFsFKwIlHqK0X6fem4+j9XA4jdJRgIVgpqNH1YTohrFa5jXrY8/r3+33jw28oAhnBRgtFU3NsObbMsE9aTyJDv5hzbD2/HVZ9eBcB5DJ0TZotVxs21FdcyVsE6u/PZlv2nL55u2LbMX6YHW4gQenPDQJTVbGFd859rDH1c1QkRtQZwJoCXHDY5G8Droc+zAZxGCQovrfeCVZtcgsKlIFqte0q06EDRLxIOse+u4l0AKjv/f9j+g2XbSILV7NFmePr7yLO+uHUJivMFOai/wOme9KgtLHOmcjko45s/vsHRjY9Gy5yW8Af9eiXvRrCENSSuQawuQdkCtLgEYwhXd2NhmS0ct2Ib7/gf0dgIZ/2HO4f5ekQSEvn5NN+feC2sBxY+YPuefPXbV/Deq1UgIpuLvP93W78zbH/Ll7dg0n8nGc9rshxFOeQxiGZrPAk8AeA2AE6haUcA2AoAzOwHUAggPxEFqfeCVdNcglsLt+qmv1ypya3En/f+bNjHLFjyCyo6soWvXETAiRdj4/6NljLYveCiQigPlGNPyR7cMPcGyzZm94jbjNnifLKFleXNilqw5AHBgNGK2VuyF+3y2sHr8cLPkkuQIwuW2Rpy4xK0++1yH5u5/yaW7OJu+rDMU4K4dWfGG3wgRNQ8+FsmnGVobkg8/f3TGPDSAEfxkQWrUYaxXygeC4uZccfXd6D/S/0BaNaOKNsj3z2ib2cnWHYBK/9a8y/D93u+uQerd622lEMW3dnrExopmCpmbg/9GTr4iGg4gN3MvNxh/2pFCVYNcwkeOeNI3fQ/8ZUT9eWBYGUf1oI/Fhj2EdaSQG619X2xL4BKn7hocYerkPxBP5gZb656U19mdgk2yWoCwD4YRHx2SqFkdz5xLFEJZ3mzou4AN7sE5cixikAF0jxpSE1JhS/gMyTCNZfDjDkCzY2VYnd9P9v4Gd7f8D4Aa/BKLC5BUd5wFb+5H8VDHsO5F21ZZLjPgngFSwiyeO427rM2jMQ9mDl8pmG5eXgCADy+5HF8v/17W2sjIzXD8HwGOGAQLadrGwgG9OfNycIyf89+IBvnvnsuAOM9tBOs/aX7Lee0e8au+OQK/bM+QF869sOLEtYlBAB+MXN76G+maf2JAEaEZoF/B8CpRDTLtM12AG0AgIhSAeQCCB9eGiP1XrBqmktQfqDlNDKyS/DrTV8b9jFbWHYd5uJFemH5C1i9a3XYVrk/6McXv32Biz+6WF8mh4UDQNOsppbyyuJVEaionAYkJFwT503EnV/faTiOXDlt3LdRHy+T5c1yLJ8Tmw5uMpRHtox8AR+8KV54U7zwB/26BSBv71Txmy2scC7BA6UHUFxRbHusUf8ehbfWvAUgFGxyD2He7/MAxOYSfHjRw2DmsC5B80BW2cJiZpz06kmG+yyIVrB6PN8D4z4ap3//7cBvALRnYum2pej0dCc88/0ztufo3bI38jLy9OUBDjiKjN1vbZzZWBesj376CPtL96NpdtOw+wBaAEvafVqL1cnCki1hERAhUo7J3TSZqdo0KeLdCwQDYSMXZeR7Lzfe7Fj25zLHcY+JgJknheYubA/gAgBfM/OFps3mALgk9Pn80DYJKWC9F6xkuATd9JuYXxw5ShAA+rSs7IC1+MFtLBN52eaDm8NWSAEOYM7PcwzLzBaWqBDk3yJXMrJgbSncgp1FO/Hwoodx/8L7Dcd5a81b+otdWF6It9e+DSA2wbrnm3uwZpcm8g3SGhiExmBhBX22sxc7iXg0LsHGjzTGMc8c47oP6JFFmlspFgvrxRUvYt2edWHPZR4EHak/URBthoXVu1bj9VWv699nrdYa4QEO6MMvZBeafI701HRDX5cv4HN8R8r8ZZbKPD8zH0UVRWBm3fqRLSyn4B254edkYcl9cWYXtWwFiXm9xP7iN5tnKrBDFjZf0IcnlzyJD3/6ENnebMu2/V7sh5SpKTjn3XMiHjeRENFUIhKhmi8DyCeiXwHcAmBios6rBCsJLkE3lYE53NzcApcjvMwWlZ2F5Qv40Da3rX6sSC5B88tpFizhhpQ7lmVfvCxYt827DS0fa+l4vlu/vNWyLBbBAiqnt2ic2dhWsLweZwvLqSVuDpmO1N+07dA21xaKGHgba47Aw+WHMfK9kRGPL/CQx1V/WVXlsJMDXLYUbrFtIKR7jIIlz1dmpsxfZnm+G2U2QlFFkW7ViWWCT34xjtmyI5KFle5Jt+QrlBuQskuwIlCBqd9MBVA5Hi0ccmCML+DDhC8mAAAapDtH/5oblNUBMy9g5uGhz3cz85zQ5zJmHsXMHZm5PzP/nqgy1HvBSoZLUK4Y317zNh5f/LhlG/Og4AAHDC06MS4qJy3HlYVVEajAgCMGAADOe++8sDnT3AiWeLGHvjlUX3b8y8cb1ru1Guw6p0WLNVqeW6ZNedEosxHKA+WGqUHkPqxoXIJbCrcYvrsRl1d/fNVVefeW7MVrK1/TW9nm/pxIlPpLw1rsFsFKsResaKPy3BIIBgzPknxcYb2YLazdxbuxaOsi2+OV+cvwwvIXDMuyvdko9hUbhi7ILkY3CBH88rcvMXFepYEgyp7mSbO4+AwWVsgl+M0f3+DiDy/GU98/BcCY3cIJ+T2R391YG211GTWBYxJcgrJgjflgDADg5uNvNmxjl9hVbtEJAWmb2zZiR3EgGACDDcEZTy590nJ8eftIghUpE4I6eTsYAAAgAElEQVRsYcVCvC9r48zGADR3XtPUpvAFtT6s1JTUqCys5tnNLaHhboT47gV3uyrn1kNbDamgRncbbZuJwYlw44+AyqEPAg95bMtf4ivRW/RyUEq8BNhZsGQxkJ+Vjk91dDxemb8MN31+k2FZemo6AGPi2rz08IIld7GU+Er0vj5f0IeHFz2Mh4Y8BMDoEjQLluxeFRbWhz99aNhGPIduka1HIYKKSuq9hZUUl6CLysAcYWRuAY/rOQ6AJliRXIKp92rtElmwzIJkjpYzrzcHXUQa1BuvYMX7soqKYv7m+Xp50jxp8KZ4sXb3Wj3/osHCsrkvRzY60rWFFc/vFUQ7KFkM2nXqKzFbWERkGKgtEPd3w54NSLsvDW+sMmaTj5VAMGB4duwEK92T7joVlN1Qh8YZ2r1eu3utviw3Izd8uSTRPv7l4x3TnOkuwdR0g2Ct2bXG0IAUomnGHMEbCdnCSsREobUdJVghwSpLQH5JO3+7WO6EeEgjuQSnDp6K4tuLkZue68olCAC56daXWLQSzYJlFqjfDxjd0uZxRGaeXPpkzDMje1O8YcfvuEFUYqNnj8bs9bMNLkE51Pur37/SP9vdlw6NOlh+x6/7f8XEeRMtjYqqSFIabdoncV9a5LSwXW+2CnyByrFqcp+MEAIxINztxJORMDd+5LB0WQzcXjuzAB/X+jgM7jAYgFGwIqUrk++p3Pcq2HxwM95b916l29KTbhjeUPB8gWGMm4c8hnRKghxv5EH9TuViMB4Z8ojjtrGkS6vt1HsJzww15MsTMO1M5v2Z6Nq0K9Zeu9awPJJgiQziMntL9hpe9hRKQZY3C16P1yCK57xzjmNr264T106wfEFf2GkhIv0GoLIvKRa8Hq/tyx8Ncqf7p798iopAhXbcKAeytm7Q2rpdoBwPL3oY/qAf006fpi+viiSl0VpYvx/UBMvOdWmHL+jTLStZzETlJ+6rm+wpbjC7BM979zz9s2xhuY1KNE/fcVWfq3RxkgfBu82u4kTP53uisLwQH/xNS+qc5kmzNCLlCExPigdpnjRLYzFc4IQd8rsc5CCOanyU47a7i3ejQ1qHqI5f26n3gpURqttLo0tb55p1e9ZZltm503YW7URRRZFemZgnZTzltVNsj+9N8Rpeko9//tixLOH6heQX+Jx3zoloQZX6Sqt09lsZMV4qHuS+g5/2/gRfwIc0T1rYMGM7EW7VoJXj9oVlhZi7cS52FO3AJT0uwdFPHR1XmYHYLSw3nfuAcXC1LBJCPMS6WHJH2mHuD121a5XhnCmUAk+Kx7WFddu82wzfRb+kmUjCH0mwhPUprsPhisP6lCACuX8whVKQ5kmzeCaidW3L7zIzh30PdhXvQodGSrDqFUKwEuESdMJODNo/0R7lgXL95TN3ljtFbaV50lxn1rZ7+EVWC6eJDwHghv436FFP8jaxuvwikZqSGr9LUBKsYl8xGIw0T1rYCsTch7Xt5m2WfHAyxb5i/PVffwWgCYFssaR50mKKtHM7Tkrw234tlNtN+DSgVYiiMSTfP1HRimtQVYLlD/odXVclvhKke7S+n3CJeMORmpJqEKcOeR2w6eCmuC0sgfBqbD642RKoJOMhj60b0qlvywmzhRWuH8s8xq4+UO/7sIRLMFEWlh12L7CoKISF5TQxnhlvihe7infhgtkXRHwJnUTAPC2HmSMaHGFZVuYvS5hgpVBKVBno7ZAHjorxWNFaWK0atAprYcmWg9x/AgBPDHtCH/dW1dwx8A79sxCadrntXO376HeP6hMbyvdvZ9FObC3cql8Ds6UQKwEOoMRv7yot9ZdGXaGb8Xq8BqtUVPCeFA8KmhcYBtjLuH12I009IxAWlhkhyJEQz7vBwgKHbbjtKtrl6th1iXovWMmwsML1dUQtWKEH+t117+pThzjh1BHtD/rDC1ZDq2CV+EowY+kMV2WMFiLCsU2PtSx3+/IDRgtLWBTeFG9YC0sexyPKEU6w5EpdzgwPANlp2bix/43mXaqE7s2M8081y24WU5+TfM/HfjAWbZ9oq7sJqyLiEbAfIiEsfdnCipXUlFSDFSLehxRKwaqrV2HZlcss2wPu5/syC5ZISWZG9GGZcSvI8pACQSSXoLKw6iFeL+DxVK9guWm9ml2CTsgPtF2yTadtZU585UQ9pZEddhYWANw1/y4XJYweAqFbs26W5ZEq5RPbVCYLlgceCxdnmict7IBkkRZKpmUD5wwd8lxP5jmhPORJWFiyuS+ybW5b23NFOr9dI8Vt/rshRw5xtZ1wCcpuu/wsbeaJEl9JVJOP2mF2CYpn3KkPS1wTc4owJ8zzeYmkz2acLCxRnuv6XYfzjj3Psl4gLCxzbs5w91BMFVSfqPeCBWhWVjJcguFaSOagCyfk8SSRHmAn98KKHStsE6AKzJW2eDGdQqnjhYjQtWlXtG5ojNDLTrPmVpORxciu/yhSH5ZdZGRGaobj4E+5UWG2sFo2aOlasE5oc4LjutM6nGZZZr4ObRq2sT1XJIG3G0C8eNvisPsIjjviOFfbiShBOfNEfqYmWBv2bHCVay8c3hRnl6AdYr05WwagjZk6ud3JhmXm++r0LDj1YYmxWgQK6+YW47XGfTxOXxbJJbho6yI8ueTJakuEWxNQggVNsKrSwvp1/684+52zHdcLC6v5NOeOcpGuaHin4WHPJac1umzOZWG3DdeaDWedmV/SJllNcF2/67D98HZ9Wayz8NpBIGR6M7Flwhbs/sdu/Os8bQ4hu2Sg5v0EdmHSkfqwnCbKc3ILyg2O3cW7keXNQl5GHt467y2c2uFU14IV7r68POJlyzI7C8uuYoskWG77cZpkNcE7I98xLHPr6hIuQYNghSysHUU7dPHtnN/Z1fEA4/0wuwTFZ6egi3D35Ngmx+Lavtcals39da7huyi7mRRKsb0mQkyIKGy6KCFYsgsynEuwRU4LrNixAhO+mIAFmxc4HreuoQQLWuBFVQrWTZ/fFDY5ZTTjda7vZ53CXkZ2WZinkjDjTfG6jkJ745w38N2l32Ha0Gn6i3ZkoyMBaBXdsU2MfUxV4f66uo82Bb0oIxGhaXZTnNhWc/VFsrDkzAN2WSu8Hq/BChO5FSPh5BI1W3EjOo/AgX8ewJjuWrott9cknNjbVYJuXYLxCpaoLLO8WTiz05mGdW4towBrmS7kzBPCwgIqGyFLLl+C985/z7L//Evm658bZzbGQ6c9ZHiGvR6v0SXoCe8SDHetywPlEaNTHS2sFPuBwyL6kUC2A/cFdhkxwrkE5Wc3UcFPNZGkCBYRjSKidUQUJKK+pnUFRLQ4tH4NEcXnM3BBVbsE7VrMstnudoR6g7QGEV8gu8SxTng9Xhz850HH0fNyK7dJVhMc3+Z43HrCrUjzpGHXP3bhjXO0dD2+gA9ndDzDsG9VCFbvlr0BGIVHPrZsYe39v71YffVqXNzD3pV5bJNjsemmTXjmr5VzMKV50vQKa8KACYY+r3CEC7yQMVdIbq+J+ffK2FWCZsFq07CNfZaFkGD1adkH9w6+17I+UkUn+hErAhUW69YcLGF3jVIoRc90IV8bWUjFb8nLyEOn/E6WYwxqP0j/vGXCFvzzpH8aBCs1JdXg/hPXIRYL66KCiyKO/xMZVMyI8WRmZAvLnC7q4wsqx0zaDTAOctDx/ZeDP+IdAlKbSJaFtRbAeQD+Jy8MzVY5C8DVzNwVwCAACc/yV9UuQTvBssvbFomG6Q1tW4SLL6vsZ3BqtdkNEk7zpKFBegO0yW1ju488qt7cudwsu5luafmCPssI/GgHvNrh5M4R10C2sPKz8tG9eXeDIAmX4McXfIyjGh+F9nntcW2/a9GrRS8AxlmbGWywEsK1vI9ubB0QbJ6GHYClj8K1YMFZsOyOYRaLtrltbS0eITIN0hvgzpPvtKwXgiWsBnM5ujbrCkBroBARnv3rs/oxzZafXZZ58R4UVRQZ3GHysyl/dqp4l16+FNf2vVbfVn4+UijF1iUYqQ9LIBo8/Vr1w83H3RwxCCRcH5bdM3Rca62vb8iRQyxWVKf8TnqjoGGa1cJisKG8y66ojHiU30/Vh5VgmHkDM/9ss+p0AKuZeVVou33MMcxsFyVV7RK0C9WVBavEVxL2IevYWMtWnZuRa3nxujTtor8EAPDaOa/htbNfs1RYdhWdqDSczi1XHnbRUEIw7EKCY7GwzMIkjmGuOO0sLIFdBWMuS48WPQAYB8Mys6HSlV2Fd518F4omVW474bgJGNx+sOGYdgEn5lZylVhYpkr8qEZHGe5NZmomOjbuaCtYwpJx6vsTgtWmodaAMVtJHfK0LArC9XlNv2v0Ctb8jNtZNOLeHC4/bBAsOfDFzjoy0/+I/njmzGf06ySfi5ltXYJuLSyR1T09NR1EZCuasufBLFji2jpZWANaD8DhSYcxvNNwy7MqZr8G7N3d5j4suezyM1AVOSxrCzWtD6sTACaiL4hoBRHdFnGPKqA6XIJyRFaxr9g2k8D006fj4D8P6pVBbnqupdVmduM0y26GS3peYjmnqHxuO6HyEopKo6B5AQDgsl7GIA352HaCJSpAu+S6sQRdZKRm4ObjKqdVES+8k5DZvdTyCz3sqGEAKvvaBMLyOVxx2CCGciUvi3VGaobhXJneTIuVZZcKKVYLCwBWXb0KH47+0LLcfIx3zn/HcK+33rwV+Vn5tuH64n45peQS97tni54AYJmgUPQ1yX11ouFltrCIyBKBKcpZHig3eALkssqNJ7euLYsFbiN68vPYt1Vlr4P5eg5qPwi3Hn+r7u62E035fHKOSqDyN3pS7C0soPI+2D3XovFnl6nE7BKUf6cSrCqGiOYR0VqbP+fwOS1V1EkAxob+P5eIrHG92vGvJKJlRLTM74+v07HaXYIVxbZReY0zGyM3I1ffPzcj1/KQOw14lF+0qYOm6qIk+oWASsHq2qwrAncHLBGI3ZpWjn2y67AXrUm7QaWxuASzvdmYPmy6/l23sEwWhzi2naUgbzvhuAnYfst2HNPkGMM2Z3fWHrnjWh/n6BKUK1s7oTFXpnZZLGK1sACtEXHOMdZpz83HSPOkGZ4JEbVmF64fSbAEoj/SHISSn5WPgW0H4t3z39WX6YJlY2GJ39+jeQ+9rAInl6Cckslt/kgnC1z+LF+jH674Ac+f+TwA63Oal5GHaadP03Py2Ymm/Lybn0HZoosU0GQWtNSUVF1sGmc2xotnvWhYb3YJyp/laEUlWFUAMw9h5m42f87ZWYFtAP7HzHuZuQTAZwB6223IzDOZuS8z901Nja/DPzMzfgtrybYl2H5IC/O2tbCkRLG7i3fbzr8jKkGxf8P0hpYXzKmjXD7nye1OxvTTp2Ns97E4+5jK9oFcQcu+/54teuLri7/G3afcrbsj7dxUYv/Le11uWReLH90sipFcgpEqXqfMFKcdeRrK7yzXBCt0bGY2VLryse2ExtxQsEv5E4+F5XRscyXoTfHa3hs7C0tUrpH6Zbo3647fb/wdk0+ZbFjeIK0B/jf+f4ZnSHgKzBaWhzyWylw+rxxwIIurLAbm3+rUt+fUxwlUCpL5vTn7mLPRPLs5bj3+VsNycyBEONHMSM2wJJuVLTrzOc1BPUOPGmpIoeX1ePVo1py0HEsjIMhBQ3nk3ym7JiMlqq5L1DSX4BcAuhNRVigA4xQAznO5VxHp6fFPL3L8y8ej89Oar9uugpDdLZsObrK4BM895lw9Ikq3sFy4BAVyyzA9NR1HNDwCs86bFTb8WLwM6Z50DO4wGF6PF8uuWIatN9uneCIiFN9ejOeHP29Z52YWXjNmF5+ThSWWxzOpo7imIhKte/PuhvskWxF2QiPPoQUY3UwCs4UVLquGjLliXjBugeO2TuITrg8rknCmpqSiQ6MOlvth54IVAmOu2BtlNtLPJ1yM8tAHuXHi5BIUIjiw7UAAzla7LFhpnjTDdmKdWdRa5LTAzn/s1MsmMAdC2FlYwgqcOXym5fqL72YL68KCC/HtpcY5xZpkNcHmCZv177KFlZ2WbTk2s3HgsHwfZXFLpIVFRBlE9D0RrQpFbt9js804ItpDRCtDf9YWbRWRrLD2c4loG4DjAfyHiL4AAGY+AGA6gB8ArASwgpn/k+jypKUBFdEn1rYgov/MD97//vgf2jyudWy3zW2LQ+WH8OfhP/X1l/W6DB+M/kCvqGXBMr94joLl0DkbDrGd3FrOzci1ZJiQyfJm2VYk4SLdnIjGwppyyhSM7DISgJbmJlaGdRyG5VcuxxW9r9B/x0UFF6F78+66lWXXypbvFwC0btgaqSmp+szPgNXCapnjnNYpHDlpObZWLODcz2Mn5uL3iOu64boNWHX1Kst24jqYf7edC1YIlvyMzblgDnq37K3fz8t7X47lVy7HmUdXjt1yigyUXYKNMxtj7TVr8ca5Wn+SU5+QeCeu6nMVerboaShLpOfQfExzlK3tWKqQqJrHWr169quV475MfVhuGleyYOWk5VgFy+QSNPTVSc9Bgl2C5QBOZeYeAHoCOIOI7NKcvMvMPUN/LyWqMMmKEvyQmVszczozN2fmYdK6WczcNeQ+rJagi6qwsAS/7v/V0j+1Yc8G/fNRjbRw8PV7Kg1H80skhCtWl6DbearEseJNjzOqyygcnR9+Lqh5F83DlgnGqeZFhfjdpd9h9qjZ+nWw6wuYPGgyCpoXgCcznv7r04Z1LXNa4qYBN7kub++WvUFEeuUmKuFLelwCwN56EhaWCINuktUEZXeUGTJRmC0su6TBbnlxxIvgyVY3q3yfZdehnTVnFqJjmhyj923KiErRHEgS1sKSKsyzOp8FoLIBUlxRjN4texsqW1n8nFyCgNa/KoTfqU9IuPGu7389iMjw/oh3xyl5r9kVH42FZc6qMa7nuMqgC5NL0E1SXzlK0E6wzC5BQ5LfFC9mnTsLQGIFizWEO8gb+ospjp407MfUuKSmuQSTQryCJbs1jn7qaMtsu/IDJfLy3fNNpWVtfjHFBI+5Ge5dgvLDbn5ZPeSx7dsR5Yo1Y7Yo9/+d8H8RM5MXNC+wjP8SFeLxbY7HyC4jHV2Ckfjz1j/xxBlPRLUPUFl+cb0eHfoodty6A/2O6GfZdnTX0QCAF896EeV3luuWpnzvzBaWXfaCeBEV2I5bd+B/4yuHMdq16IUgR7K4xTPWLLsZNt+0WV8ezsIKN1BZeBrkCly2qmRxtUvJFCk0/b3z38P9p96Prk27Ws4j91Ha0bdVXz1cH7D2xYW1sMhjETSxvVk43TQC5fuSk5ZjKQszG36bOXx/TPcxIFDCgy6IyENEKwHsBvAVMy+12WwkEa0motlOosTahfwsnrIowUL8ghUpY4CcJDXHa42+M1tRIkdfm4ZtLOuaZttPb/DIUC17xfX9rseA1sZor+Lbi/H7jb9b9hEdvrHOSSReuNSUVIzuNtoQkWjG3LkNuHcJJgqzYGWnZTsm9J12+jQcnnQYaZ40x36kdnnu5qQyE41AiwqzRU4LSyi+GfFcuunDEsi/wa2FJZh40kRkpmbqwQZyBSsPNJfL+uBpD1qOIxpQFxVcZFveIxoegdsH3q5fN4NLUIoCtSMvIw+/32R9FwSRLCyzoIlnwR/0G95VN/2X8vZOLkEZs4VFRMhIzbCdwTwKUkW0dejvSvMGzBxg5p4AWgPoT0TmqRQ+AdCemQsAfAXg9TDnW0FE1hah28LGumNdIt4+rEgzy8oTrdlVAuaW5OaDmwFog4TN676++Gvbc5x+1Om2LiTAWZCEYByZd6Tt+kikpqSiIlBhCSV+7/z38LfZfzNsa1fJd2zU0XI8IHoLK1bMghVp23C5+QhkKwxZ3qyockdGwjFHnk2/YiyCJWNnYQl3s50l0v+I/ii5o/K3yseVrRrxGwa2HWj7bKanpmP/bftdW6gGl2AEC0vQOb8zft5nzV0QzsKymwlbfK8IVBjeVTcWlry9k0tQcEXvKwzXU2ybkZoRr4XlZ2arD9wGZj5IRPMBnAEtW5FYLueHewmAfe43jQEAxhLRHwCKAZB2CLb6qm1QgoVKC4sZiKWujChY0rQfdpWeUyV0VOOjDJMyTjxxYsyteDv+0vEvmHXuLJzf5fyY9hflNguWU+onmVnnzsLfuhpFTVS6ybKwYmX9tesd50nq0rSLZWLIWBnXc1zE0H4ZIViRBuQ6RePZnUs8v26scnHcVg1aGRohwnIIVy7zAF035wEiW1iCFVetsK3ow5XJLsGtEA5fwGd4j6OdeifLm+UoWKIhKkcWi4ZvFQhWWIioKQBfSKwyAQwF8LBpm5bMLMJoRwDYAGeGhVkXESVY0AQLAHw+zdqKFjvBapLVBHcOvBMTvpgQWbBMFcYnf/8EP2z/wZDYM4VS8MBpD0RfuDAQEcYWjI15f71T39TnEE4AXhnxCsoD5bbnjTQ1RFXTvbk2c2+kKVwiYTc7sr6uybGOgpVCKQhy0LVATxs6LSrrM1YLS1iFdkL28QUf4+21b+vBQ+EQFbg576LbcrlFPo54diJZWFneLFtBtuvPNbgEHfqwZAvruNbHGaJH3ZBCKZZzm3+DXRBLpjcTZYGE9mG1BPA6EXmgdSG9x8yfEtFUAMuYeQ6AG4loBAA/gP0AxjkdjJn/IKIeAAaGFi0UqfjcoAQLlSJVURGbYNlNZSFHFBlcgnbZGkwV1vBOw/VKVLz0mamZ1eYqc4uThRVOsMb3Gh/xeNUlWMc0OQaHJh6yzZRdVTw05CEcLDuIT375xLJO3He39zXabCITjpuAlbtW4oreV4Q/rsnCX3X1Kqzetdp223Z57TDxpImuBoqL8pr7L3XLz2Vmi4jnsXMJxhbIhkxvJl466yV0yu+Ek1/TJnOUgy7M1+ry3pfji9++QLdm3fQphS7rdZnrZ7hDXgdsOrgJgNVtbv4NdgOkC5oXOE5/UxUw82oAvWyW3y19ngRgkpvjEdFNAK4A8EFo0SwimsnMT7nZXwkWKi2s8nIgJ/wUQrbYWVhya0yedtzOwgr3cokHvyqyoVc1ctAF4L7/wAl97qBqFOZEihWgucPm/H0OOs7oiN8O/Aag0oIhoqgChN3kaxzYdiAWblkIQAtTnzt2boQ9rJZOx8Yd9YwnTri5R6K85r4okTWkqiysaKIE3XBZ78uw7dA2/btsYZl/9/ldztdddvefdj+ICBcWXOj6XMuvXK4PgwnXhwXY1wF2+SdrOJcBGMDMxQBARA8DWAzAlWCpKEEYBSsWHAUr1IKUZxGNNFeWGT3VTBXO6FtVmF8gOwvrqb88hW03b4Mb9LmDqqkPqzrZeMNGPHemNtzBbpoMN0RqtATvDhpC3d1SVcJhRngezII1uMNgdM7vjCmDplTJeeyiBOPtl5SPKQddhKNxZmM8e+azUY1rbJTZSI+gtMt0IVNdnocEQwDkgaKB0DJX1IkrEC+JEizxgMsWVKwPXU20sISIisgxO8HqnN/Z9QBacZ3qyItpgIgwovMINMtupo9Zi1aYIzVaYrVME3W9C8u0dGTmbBJ5GXn46fqfLGmSYiUR5ZfdleK5TPQ7qM/lFbrP8YpuDeVVAEuJaAoRTQGwBMArbneuezVDDMh9WLFQ7rfvwzJP1wDYP/ThXIJCDGqihfX4sMeRl5GnZ0gQU3DILepoZkMVL2hN66urKlo1aIVd/9ilZ5MXFa1b4UpUhZmo6y2e/0QMoHZCD7qIsQ9LEIuFFS/CwhLZSOL9DTURZp4OYDy04Iz9AMYz8+Nu91eChcRZWGKyOxm71mA4l6Do8zrv2PNiK1wCGdllJA7884DuApnxlxn4aPRH6NOqj74smo51USHIU1HURYQwu7UMRDaI2mZ5imAAMd1IdVAVfViAvTjJjUa7qWDcIpJcm8nNyMXnYz/HJ3/XAnTq4kzCRPQmM69g5hmhvx+J6E23+6ugCyROsAa1H4RTO5yKrzdVDva1FawwLakG6Q2w49YdjuN8ahKZ3kx9KooOeR2wYe+GqKyCXi164eEhD+s5/eoq0QrWgnELsPzP5bVOsMZ0H4N2ee30zBfnHHMOthRuibBXfLgdhxUJg4UFo4UVvDs+V53T4H9AS84s6pM66hLsKn8Jhctb5+pxoHa9AQkiUYIFWEe8yw+h2wG7LXJaJNwdUdWIsUlyhGQkiAi3nXib7Wy+dYloXZ8tclrgzE5nRt7QJdUV1EJEOKntSfrv/HD0h1h+5fKEnvOG/jegUUYjnNXprLiOI1zZGakZ+v3SB7YTxeVGjbS/eNfFxJp1ASKaRESHARQQ0aHQ32Fo+QnDzZFoQAkW4u/DCidY4aYHES3Pumj6vzD8BUwYMAGndbCdMLpeI1rsJ7Q5AakpqbjtxGqZlEBnz//twfZbtlfrOauLrs26Yv8/98eVKR/Q3tsHT3sQP1zxg76suhqNKZSCX2/4Ff8e9W/b9Se0OaFaylGVMPODzNwAwKPM3DD014CZ80PjuFxRu5rtCSJeC8tp4DBgDZYIBAO4b/B9qAhUxD3IsSbTJKsJHj/DdV9qvUL0Ydw58E5X46SqGnl6dYUzE0+aCKD6gi5k5GTBMgf/eTDu6YCSzPdElMvMhQBARHkABjHzR252VoKFxLoE5fx4DIY/6McdJ98BAJixdEZsJ1TUalo3bO2YqLgqeO7M55CfmXhReuu8t2ynB6lr6GHtNSBS127Wg1rGZGbWRzuHchROBqAEyy0ZoQZLWYwpuewESzzc4v80TxrKA+W2U8nXRZegInlc3ffqajnPmO5jquU8ySYZFlYdxq4byvWFVX1YALJCOTBLopwFYsWOFbhizhW22ZL1DBVSRy1QmZYGiD/vmUKhqD5qW5RmDWUZEU0noqNCf9MBuI7EUXcAsQvWX976C1768SX8cfAPyzo5YSZQKU5y0EVdHSCrUNQlkpHjsg5zA4AKAO+G/soBXOd2Z2XjolKwSqOcuFOI0N6SvZZ1InF6s6MAACAASURBVBRWTJuenpqOUn+pcgkqagwbrttg++wqjIj3U1lY8RNKejsx1v2VYAHIDM1mHa2FJR7gPSV7LOuEYD045EHkZeSh1F+KJ5c+adhGuQQVyUSkiFKEp2WDlthXuq9GBF3UdkITQt4GbQCxHu7IzKe62V8JFoCUFC3wIlrBEi6CHUU7LOuEYOVl5OHBIQ/iUPkhMDMu7325ZX9lYSkU8fH52M8Tlg3miwu/wLzf50U1C7LCkbeguQKHA7gawCUArC1+B5RghcjKil6wBDuLdlqWmdOqNExviCf/8qRlO0BZWApFvAzrGNfM62Fp1aAVLu5xccKOX8/IZ+aXiegmZv4GwDdE9EPEvUIowQoRi2AJl+COw5UW1rFNjkXLBi0xtnvkqefr4rxPCoVCEQYRJr2DiM4E8CeAxm53diVYRPQBgJcBzGWumxkZMzNjcAmGBEcOpGif1x6fjf3M3f7KJahQKOoX9xFRLoBboc0y3BDAzW53dhv28iyAMQA2EtFDRFTnhrfHYmHJYa5iLptoplxXQRcKhaImQ0QZRPQ9Ea0ionVEdI/NNulE9C4R/UpES4movdPxmPlTZi5k5rXMPJiZ+zDzHLflcSVYzDyPmccC6A1gM4B5RPQdEY0nIvcTHtVgYhIsyaUnsl30b9Xf/f5qXIdCoajZlAM4lZl7AOgJ4AwiOs60zWUADjBzRwCPA3jYfBAi+lL67DrZrRnXAwuIKB/AOACXA/gRwJPQBOyrWE9ek4jXwjrzaG36h5FdRkZ9buUSVCgUNRHWKAp99Yb+zBXW2QBeD32eDeA0srbGm0qfR8VaHleCRUQfAlgIIAvAWcw8gpnfZeYbAOTEevKaRFZW5IHDQQ6C7iFMWTAFgNHCmnzKZBRNKkL7vPauz/n3bn/HiM4jMGXQlOgLrFAoFNUAEXmIaCW0uau+Yualpk2OALAVAJjZD6AQgDn7cpW0yt1GCc5g5vl2K5i5b1UUJNm4sbDK/Vo693u+uQdTBk0xWFhHNDwC2WnZUZ2zQXoDfHyB67nLFAqFoqpJJaJl0veZzDxT3oCZAwB6hqYC+ZCIujHz2ijPcyQRzQFA0mf5HCNcFdblyRoR0XmmZYUA1jDzbpfHqNG4ESxzVnY5VUvjTNeRmQqFQlFT8Ls1OkJTgcwHcAYAWbC2A2gDYBsRpQLIBbDPtPvZ0udpsRbWrWBdBuB4AMLKGgQtw24HIprKzG/GWoCaQiyCJbsE0z3piSiWQqFQJI1QKiVfSKwyAQyFNahiDrSMFYsBnA/gazZ1zIcGCceN26ALL4BjmXkkM48E0AWaT3IAgH9Ge1IiGhUKkQwSUV9puZeIXieiNUS0IZ5okmhx5RK0mVlYoCL+FApFHaQlgPlEtBrAD9D6sD4loqlEJNx4LwPIJ6JfAdyCOJLbRsKthdWamXdJ33cDaMPM+4nI57RTGNYCOA/AC6blowCkM3N3IsoCsJ6I3mbmzTGcIypE0EUwqOUWtCOcS1ChUCjqGsy8GkAvm+V3S5/LEEfkXzS4FawFRPQpgH+Hvo8MLcsGcDDakzLzBsDWKmEA2SE/aCa0eVMORXv8WBAZ28vKKqcbMWNxCSqrSqFQKKKGiLKYOersrW5NhOsAvApt4FhPAG8AuI6Zi5l5cLQnDcNsAMUAdgDYAmAaM++325CIriSiZUS0zO/3220SFW4mcZQFi5lVLkCFQqGIAiI6gYjWA/gp9L0HET3rdv+IFhYReQDMCwnT+1EUbB6AFjar7mBmp1ju/gACAFoBaARgIRHNY+bfzRuGQi9nAkB2dnbcMf5uJnEUYe2ANnOwsrAUCoUiKh4HMAxaoAaYeRURnex254iCxcyBUHBELjMXuj0wMw9xu63EGACfM7MPwG4iWgSgLwCLYFU10VpYZf4yZWEpFApFlDDzVlNj3zoNuwNu+7CKAKwhoq+guezEiW90eyKXbAFwKoA3Q/1jxwF4oorPYUssgqVQKBSKqNhKRCcA4FAe2psAbHC7s1vB+iD0VyUQ0bnQUss3BfAfIlrJzMMAPAPgVSJaB21E9KuhKJWEE61gjZ49Guv2rEtwqRQKhaJOcTW0PLRHQBtw/CW0GAlXuBIsZn49NGisLTP/HEspTcf7EMCHNsuLUE3hkWbcCJY8Dmv+ZttMVQqFQqGwIRQPcVFo5o+YcJv89iwAKwF8Hvre05wLqrYTrYUl89N1PyWgRAqFQlF3COUkHBPPMdy6BKdAi+BbEDrxSiI6Mp4T1zQiCRYz4+YvrBNj9mvVD52b1Ln5LBUKhSIRfEtETwN4F8Z4iBVudnYrWD5mLjRFdgRdF7EWEEmwSnwl2HZom2X5/lLbYWIKhUKhsNIz9P9UaRlDC7aLiFvBWkdEYwB4iOhoADcC+M51EWsBkcZh+YP2g5OVYCkUCoU74k004VawbgBwB7Tpkt8G8AWAe+M5cU1DpGYyW1glvhJkP5CNB0970Ha/A2UHElwyhUKhqBsQ0d12y5l5qt1yM26jBEugCdYd7otWu8jI0P43C9bOop0AgKnf2F/P4Z2GJ7JYCoVCUZcolj5nABiOqh6HRUSdAPwDQHt5H2Z25XesDaSkaFaWWbACQW0QdpCtXXZzx87FKe1OqY7iKRQKRa2HmR+TvxPRNGgeO1e4dQn+G8DzAF5CFGk0aht2c2KJvis7wTq68dHI9GZWR9EUCoWiLpIFoLXbjd0Klp+Zn4utPLUHO8ESKZjsBCs7Lbs6iqVQKBR1AiJaAy0qEAA80LIduY6HcDu9yCdEdC0RtSSixuIvyrLWeNwI1v2n3q+vy0nLqbayKRQKRR1gOICzQn+nA2jFzE+53dmthXVJ6P//k5YxgDo3eNgsWKV+Lc6dQ42CIxtV/uQsr8NMjwqFQqGw4z5mvkheQERvmpc54TZKsEMsJatthLOwBMKqyk3PRQq5NVAVCoVCAaCr/CU0u3wftzuHrXGJ6Dbp8yjTugfcnqS2kJVlHThc6jMuSPek4/Oxn2PjDRursWQKhUJR/RBRGyKaT0TriWgdEd1ks80gIiokopWhP8tYKyKaRESHARQQ0aHQ32EAuwA4TehrIZKJcIH0eZJp3RluT1JbCOcSFHg9XgzrOAxNs5tWY8kUCoUiKfgB3MrMXaDNT3gdEXWx2W4hM/cM/VkGrTLzg8zcAMCjzNww9NeAmfOZ2awtjkQSLHL4bPe91pOVBRQXG5eZXYLeFG81lkihUCiSBzPvEIlpmfkwtEG+R8RxyO+JKFd8IaI8IjrH7c6RBIsdPtt9r/XYCZbZJej1KMFSKBT1DyJqD6AXgKU2q48nolVENJeIutqsF0xm5kLxhZkPApjstgyRgi56ENEhaNZUZugzQt8z3J6ktpCdrSwshUJRr0glomXS95nMPNO8ERHlAHgfwARmPmRavQJAO2YuIqK/AvgIwNEO57MzktxGq4ffkJk9bg9UF7ATLLs+LIVCoagj+Jm5b7gNiMgLTazeYuYPzOtlAWPmz4joWSJqwsx7bQ63jIimA3gm9P06AMvdFlbFZUtkZwN+P1AhTSxscQkqC0uhUNQTSJsE8WUAG5h5usM2LULbgYj6Q9OVfQ6HvAFABbQJHN+FNgPIdW7L49oUqw9khzItFRcDaWnaZ2VhKRSKesyJAC4CsIaIVoaW3Q6gLQAw8/MAzgdwDRH5AZQCuICZbWMcmLkYwMRYC6MES0IWrEaNtM8Hyw4atlEWlkKhqC8w87eIEBHOzE8DeNrN8YhoPmwC9tzO/KEES0IWLMHeEqMbVllYCoVCETP/kD5nABgJbayXK5RgSbgSLGVhKRQKRUwwsznAYhERfe92fyVYEnaCta/U2HeoLCyFQqGIDdMsHynQ8gjmOmxuQQmWhLKwFAqFIqEsh9aHRdBcgZsAXOZ2ZyVYEmbB8gV81qALZWEpFApF1BBRCoALmXlRrMdQ47AkckLzMRYVaf/vL91v2cZD9WostUKhUFQJzByEy2hCJ5RgSeTlaf8XhjJdCXdgk6wm+jah8XEKhUKhiJ7/EtFIirEiVS5BiYYNtf8PhryAQrAeGfII5vwyB9ne7CSVTKFQKOoEVwG4BYCfiMqg9WUxMzd0s7MSLInUVM0taLaw+rTqg/G9xiexZAqFQlH7Cc2JFTPKJWgiN1ezsA6VH8Kekj0AjC5BhUKhUMQGEf3XzTInkmJhEdGjAM6ClgTxNwDjQ/OigIgmQQtzDAC4kZm/qM6y5eYCu4p3IvehlshN14YH5GfmV2cRFAqFok5BRBkAsgA0IaJGqEz31BBRTAiZLAvrKwDdmLkAwC8AJgFAaOrlCwB0BXAGgGeJqjcsLy+v0hVYWF6InLQcpKemV2cRFAqFoq5xFbQxWMeE/hd/HyOKyMGkCBYzf8nMIn/UEgCtQ5/PBvAOM5cz8yYAvwLoX51ly80FDhVXzi/SKKNRdZ5eoVAo6hzM/CQzdwDwD2Y+kpk7hP56hJLnuqIm9GFdCmBu6PMRALZK67YhCnOxKsjLAwpLSvTvDdLj6iNUKBSKeg8R9SOiFsz8VOj7xUT0MRHNMKVrCkvCBIuI5hHRWpu/s6Vt7oCWnuOtGI5/JREtI6Jlfr/rZL8Ryc8HCksrczM1SFOCpVAoFHHyArSYBRDRyQAeAvAGgEIAM90eJGFBF8w8JNx6IhoHYDiA06TJvrYDaCNt1jq0zO74MxH6odnZ2baThcVC06ZAcUWlYDVMdzU8QKFQKBTOeJhZpA4aDWAmM78P4H1pYsiIJMUlSERnALgNwAhmLpFWzQFwARGlE1EHAEcDcJ16vipo2hSAt7JImd7M6jy9QqFQ1EU8RCQMpNMAfC2tc204JWvg8NMA0gF8FcrQsYSZr2bmdUT0HoD10FyF1zFzoDoL1qQJAG+lhVURqHDeWKFQKBRueBvAN0S0F0ApgIUAQEQdobkFXZEUwWLmjmHW3Q/g/mosjgGzhaUES6FQKOKDme8PDRBuCeBLqRsoBcANbo9TE6IEaxRNmwJIUxaWQqFQEFEbIppPROuJaB0R3WSzDYWi/X4lotVE1NvuWMy8hJk/ZOZiadkvzLzCbXlULkETublQLkGFQqHQ8AO4lZlXEFEDAMuJ6CtmXi9t8xdo8QZHAxgA4LnQ/1WOsrBMZGXB4BI8uvHRySuMQqFQJBFm3iEsIGY+DGADrGNjzwbwBmssAZBHRC0TUR5lYZnIygKQVoyGaIV3x76Mk9qelOwiKRQKRdIhovYAegFYalrllPBhR1WXQQmWifR0AN5ipHIWzuh4RrKLo1AoFIkklYiWSd9nhsa4GiCiHADvA5jAzIeqrXQmlGCZIAI8GSXwBNVkjQqFos7jZ+a+4TYgIi80sXqLmT+w2cR1wod4UX1YNqRkFMMTUIKlUCjqN6Gp7F8GsIGZpztsNgfAxaFoweMAFDJzlbsDAWVh2ULpxaBATrKLoVAoFMnmRAAXAVgjpVC6HUBbAGDm5wF8BuCv0GbXKAGQsOnZlWDZQN4SkK95souhUCgUSYWZv0XlZItO2zCA66qjPMolaKLcX45A5i7Ap1yCCoVCUZNQgmXi5NdOhj9jF7giK9lFUSgUCoWEEiwT32/XksNzhbKwFAqFoiahBMsBvz+Y7CIoFAqFQkIJlgPlSNrYOIVCoVDYoATLgcPlRVi8ONmlUCgUCoVACZYTnnIsWJDsQigUCoVCoATLRIe8DgCA/O+fwqZNSS6MQqFQKHSUYJnwB/24pMcl6NikPX7/PdmlUSgUCoVACZaJUn8pMlMz0aEDlIWlUCgUNQiVmknigw0fYG/JXmR6M5HVCti5M9klUigUCoVAWVgSI98bCQDITM1E06ZASYn2p1AoFIrkowTLBq/Hi6ZNtc979iS3LAqFQqHQUIJlw6HyQ0qwFAqFooahBCvEofLKzBYHyg4owVIoFIoahhKsENsPVc7ofLj8sBIshUKhqGGoKMEQe0v2AgBa5LTAo0MfRVOvtnxHQiZ6VigUCkW0KMEKsa90HwDgP2P+gw6NtGwXeXnAtm3JLJVCoVAoBMolGGJfiSZY+Zn5+rLWrZVgKRQKRU1BCVYIYWHlZxkFa+vWZJVIoVAokgsRvUJEu4lorcP6QURUSEQrQ393J7I8SrBC7CvZhzRPGrK9lTMNt20L/Pwz8OefSSyYQqFQJI/XAJwRYZuFzNwz9Dc1kYVRghViX+k+5Gfmg4j0ZZddBhQVAQMHJrFgCoVCkSSY+X8A9ie7HIKkCBYRPUpEPxHRaiL6kIjyQsuHEtFyIloT+v/U6irTzqKdaJbdzLCsf39g5EhgyxaAubpKolAoFLWK44loFRHNJaKuiTxRsiysrwB0Y+YCAL8AmBRavhfAWczcHcAlAN6srgL9duA3HNnoSMvyfv0Avx8oK6uukigUCkW1kUpEy6S/K6PcfwWAdszcA8BTAD6q+iJWkhTBYuYvmdkf+roEQOvQ8h+ZWfQYrQOQSUTpiS5PIBjA/7d35rF1VWcC/33287P9vCZ2FkMoARwWQychohnWNi1lmRZVo0yYwqCmnSIxVCwdygjBILVCQlUrJEpHQaUR00EjRQylLE0hU0pomOkABdI0CSEhNITscbzGe563b/74zotfHG+x82zfvO8nXd17lnvu95177vvO9s7Z1byL6pnVJ4SVltq5pSXTUjiO40w6vap6Wdqx6mRuVtVWVW0P12uBPBGpzIikTI8xrG8D/z2E/98BG1U1mWkBDrQdoLuve0iDVVZm59bWE4Icx3GyGhGZK2HgX0SWYDalMVPPy9gfh0VkHTB3iKCHVfXXIc7DQC+wetC9FwM/Bq4fIf07gDsA4vH4hGStbbeNr84oOeOEMG9hOY6TrYjIs8BSoFJE9gM/APIAVPUpYDnwHRHpBbqAW1QzN+KfMYOlql8eKVxEvgXcBFybrqCIzANeAlao6icjpL8KWAVQVFQ0oQxqOWrWqCy/7IQwb2E5jpOtqOqto4SvBFZOkjhTNkvwRuAB4Guq2pnmXw68Cjyoqm9NljypldrLCk40WKkW1l13QX//ZEnkOI7jDGaqxrBWAiXA6+Hf0U8F/7uBauD7af+cnj1sKqeIlqS1sErzS08ISxmsHTvguecyLYnjOI4zHFOy+K2qnji7wfwfBR6dTFk6ezq5fc3twNBdgjNnDly//z7cOmID2XEcx8kU02GW4JTy6sevHrseqoVVVgZvvQXnnguffjqZkjmO4zjpZL3BKo4XH7vOzckdMs6VV0JVFbz8Mvzyl5MlmeM4jpNO1husrt6uMcVLzRb84Q8zKIzjOI4zLFlvsNq728cUb9UqmDULamszLJDjOI4zJFlvsNqSbQC8+PcvjhjvzDPhe9+Dw4ehs3PEqI7jOE4GcIPVbQbrhuobRo07Z46d77sP1q3LpFSO4zjOYLLeYLV3t5MjORTGCkeNmzJYq1bBdddBR0eGhXMcx3GOkfUGqy3ZRnG8+LiNG4cjZbBSbNmSIaEcx3GcE8h6g9Xe3U5JvGRMcQcbrIcf9o0dHcdxJousN1ht3W3H/RdrJGaHRaKWL4erroL16+HJJzMonOM4jnOMKVmaaTrRmmwdcoWLoYjHYfdumDvXrr/6Vbj3XvuP1je+kVk5Hcdxsp2sb2E1dDZQmRj7Bplnnw35+SACq1fDBRfAihXw+OOwa1cGBXUcx8lyst5gNXY1UpGoGNe9M2bAE0/Y9f33w3nnwQMP+LiW4zhOJsh6g9XQ2UBl4dhbWIO54QbYswcuusjcjz0G115rBuztt83v6NFTIKjjOE6Wk9VjWMneJO3d7SfVJTgUn/kMbNsG+/bZ9fr1djz++ECcu++Giy+Ga66Bnh5IJm3rkpISKCqyszM2VKGpCSrG1zB2HCeiZLXBauxqBBh3l+BgzjrLVnU/dOjEsJUjbCKdkwPV1VBfD0uX2vT5vDzo6rIf59pac8+ZA4sWwYEDNumjo8MmfHR3Q0ODuSsqbJytuRkaG20Pr64umD/fjGl9vXVddnSYgd261QxpTQ0sXmzP27XL0n/zTdi+HZYts/tLS2HvXnteSwvMm2cTULZts8koixZZN+nBg5ZOTY3J0NMD77wDiYQ9q6QEjhwxWXJz4dJLLU57WNbx4EGT4aKLTPdk0vwrK+HCC+2P2+vWwdNPm045Ofb85mZYuNDyp7/fdCgsNLeqybZggelcXm769/SYDo2NtklnVZXlcyJheu7bB+efb/laW2vLcuXkQG8vtLWZLrt325hmRYWlm5trz9u5095rV5fpVFAAS5aYbA0NVk4SCZOrvt7C+/os/YICk7211ZYF27PHnpGXZ3o1N1uFJx63tPPyLK2GBlvzUtXe8dlnm8wFBTb2unevXe/da7r29trR1wfFxVae8vPtfc2aZXFyc03WvDyL09ZmYR0dVuaTSYjFzH3woMk/d67Fb2+39BIJO/f2Wp7v3GmzbpNJO+Jxq7gdPWplo73d0sgNGyi0t9uzDh0yGQsKrDy2tFjY0aMWNnu2vbfSUns3paWWT3V1Jk9Tk+nQ0WHvJZGwfG5qsjzbvdvy+9AhK1uxmL2D6mqLk5Njsh45YmnU1dk7Lyiw91pZade9vQNy9/ZaerNmWVhurh09PRamavKXl9t3Vl9v6ScS9syZM+25ubl2f2WllVVVk6WqCr7whQn/fEUC0dNgwKWoqEg7xrHsxJbDW1j41EKev/l5ltcsPyWydHdbwWpqMiO1cSPcc48Vxkcfhd/8Bq64Au68E9assQ98xgxYu/b4dEpL7QNubLQ0RyORsB+0obKhosLSaGuzH42UARhLmrNn20c8mFhs4KNMydvaOrZ0U4gMP94Xj49N7+nASHpElbw8+0F1pj/LlsELL4zvXhHpVNWiEcJ/AdwE1KnqJUOEC/BT4CtAJ/AtVd04PmlGJ6tbWAWxAm6uuZnqmUNugDwu4nE7z5oFjzxyfNiaNce7V6w43r1nj9V0Dx2y/3mBGaD6ejMOu3ZZbau52fyWLbPrVG08L2+ghVRcbGGpKfi9vVbTLi+3NA8csPDqagtLJOCDDyy8utpq6pWV5l9XZ/fs2WM1wDPOsPRra60Ft2CBtUI2bLDW1rJlJt/Onfb8ggK7P1XjTbUWLrnEjNI775jeNTUDNf25c81QxuOmz5IlJv+GDdayKymBjz82I/z223DbbWZcP/zQWhWxmNVSOztN3lStfu1auOUWy6vzzzc5Dh+2+HPmmJzd3Vb77uiw2vbevVYDnjPHavd9fVYpSeVx6p0kElYBKSmxNCoqBt7PgQMmx7595nfmmVZGenosf885x9IVGRjz3LvX0jp40GQtLLQ4yaS9p4YGe3dNTbB/v+3bVl5uFYfWVqvxJ5OW5x0dVvkpLh7Q+bOfNXcsZjX4jg7Ls7Y2exfJpN3T2Wnv48gRi5ufb++wsNDi5OSYXKnaf16eydbQYPf19Q3IE4vZMXOm3VtUZDqk8ikvz9JN5UGqglVUBJs2WT4lkyYjmL7FxRZWWmplt7TUwtva7Ln79plcIpZ2Q4Pdl2ol9vfbd1NWZq24/fvtXaV6CgoL4aOPLH48bu8sFrP4IvacVAUr1XqfPdvSTbXgUu8gmbT86OsbeG5urunZ1QWbN9s3NmOGvdeqKsv//n67p7PTytJ55w30Asybd4p+vIbmGWAl8J/DhP8NsCAcfw38LJwzQla3sBzHcbKZ0VpYIc584JVhWlg/B95U1WeDewewVFWHGBiZOFk/S9BxHMcZN2cC+9Lc+4NfRsjqLkHHcZwsJyYiG9Lcq1R11ZRJMwpusBzHcbKXXlW9bAL3HwDOSnPPC34ZwbsEHcdxnPGyBlghxuVAS6bGr8BbWI7jOM4wiMizwFKgUkT2Az8A8gBU9SlgLTalfSc2rf0fMyqPzxJ0HMfJTsYyS3A64V2CjuM4TiRwg+U4juNEgtOiS1BE+oGuCSQRA3pHjTX9OV30ANdluuK6TD8mokehqkam4XJaGKyJIiIbJji1c1pwuugBrst0xXWZfpwueoyFyFhWx3EcJ7txg+U4juNEAjdYxrRdiuQkOV30ANdluuK6TD9OFz1GxcewHMdxnEjgLSzHcRwnEmS1wRKRG0Vkh4jsFJEHp1qe0RCRX4hInYhsTfObKSKvi8hfwnlG8BcR+beg2xYRWTx1kh+PiJwlIutFZJuIfCgi3w3+UdSlQETeE5HNQZdHgv85IvJukPk5EYkH//zg3hnC50+l/EMhIrki8mcReSW4I6mLiOwWkQ9EZFNqRfIoljEAESkXkV+JyEcisl1EroiqLhMhaw2WiOQCT2I7ZtYAt4pIzdRKNSrPADcO8nsQeENVFwBvBDccvxPoHdhOoNOFXuB+Va0BLgfuCnkfRV2SwJdUdSGwCLgxLAL6Y+AnqloNNAO3h/i3A83B/ych3nTju8D2NHeUdfmiqi5Km/YdxTIGtg39b1X1QmAh9n6iqsv4UdWsPIArgNfS3A8BD021XGOQez6wNc29A6gK11XAjnD9c+DWoeJNtwP4NXBd1HUBEsBGbIvwBiA2uKwBrwFXhOtYiCdTLXuaDvOwH78vAa8AEmFddgOVg/wiV8aAMuDTwXkbRV0memRtC4tJ3ikzg8zRgeX8a4E54ToS+oVupEuBd4moLqELbRNQB7wOfAIcUdXU6gPp8h7TJYS3ABWTK/GIPAE8APQHdwXR1UWB34nIn0TkjuAXxTJ2DlAP/Efoqn1aRIqIpi4TIpsN1mmHWnUqMtM+RaQYeAH4Z1VtTQ+Lki6q2qeqi7DWyRLgwikWaVyIyE1Anar+aaplOUVcraqLsS6yu0Tk8+mBESpjMWAx8DNVvRToYKD7D4iULhMimw3WpO6UmUEOi0gVQDjXBf9prZ+I5GHGarWqvhi8I6lLClU9AqzHus3KRSS131y6vMd0CeFlQOMkizocVwFfE5HdwH9h3YI/JZq6oKoHwrkOeAmrTESxjO0H9qvqu8H9K8yA8oH/8QAAAzpJREFURVGXCZHNBut9YEGYARUHbsF2z4waa4BvhutvYuNBKf9J2wn0ZBARAf4d2K6qj6cFRVGXWSJSHq4LsbG47ZjhWh6iDdYlpeNy4PehdjzlqOpDqjpPVedj38PvVfU2IqiLiBSJSEnqGrge2EoEy5iq1gL7ROSC4HUtsI0I6jJhpnoQbSoPbKfMj7Exh4enWp4xyPsscAjowWpdt2NjBm8AfwHWATNDXMFmQX4CfABcNtXyp+lxNdZ9sQXYFI6vRFSXvwL+HHTZCnw/+J8LvIftxPo8kB/8C4J7Zwg/d6p1GEavpcArUdUlyLw5HB+mvu8olrEg3yJgQyhnLwMzoqrLRA5f6cJxHMeJBNncJeg4juNECDdYjuM4TiRwg+U4juNEAjdYjuM4TiRwg+U4juNEAjdYjjMIEWkP5/ki8g+nOO1/HeR++1Sm7zinM26wHGd45gMnZbDSVoQYjuMMlqpeeZIyOU7W4gbLcYbnR8A1YT+l+8Iit4+JyPthn6F/AhCRpSLyBxFZg61AgIi8HBZd/TC18KqI/AgoDOmtDn6p1pyEtLeGPZy+npb2m2l7Ia0OK4U4TtYxWm3QcbKZB4F/UdWbAILhaVHVz4lIPvCWiPwuxF0MXKKqnwb3t1W1KSzX9L6IvKCqD4rI3WoL5Q5mGbaawUKgMtzzvyHsUuBi4CDwFrbm3/+denUdZ3rjLSzHGTvXY2u0bcK2Q6nANskDeC/NWAHcKyKbgT9iC5EuYGSuBp5VW/n9MPA/wOfS0t6vqv3YMlbzT4k2jhMxvIXlOGNHgHtU9bXjPEWWYls+pLu/jG1u2Ckib2Lr7o2XZNp1H/7dOlmKt7AcZ3jagJI092vAd8LWKIjI+WEl8MGUYVvHd4rIhcDlaWE9qfsH8Qfg62GcbBbweWxBWcdxAl5Tc5zh2QL0ha69Z7C9oeYDG8PEh3rgb4e477fAnSKyHdue/I9pYauALSKyUW3rjhQvYftobcZWsn9AVWuDwXMcB3y1dsdxHCcaeJeg4ziOEwncYDmO4ziRwA2W4ziOEwncYDmO4ziRwA2W4ziOEwncYDmO4ziRwA2W4ziOEwncYDmO4ziR4P8BO/BBCmFhzcMAAAAASUVORK5CYII=\n",
      "text/plain": [
       "<Figure size 432x288 with 2 Axes>"
      ]
     },
     "metadata": {
      "needs_background": "light"
     },
     "output_type": "display_data"
    }
   ],
   "source": [
    "fig, ax1 = plt.subplots()\n",
    "ax1.plot(iters, energy, color='blue', label='Energy')\n",
    "ax1.set_ylabel('Energy')\n",
    "ax1.set_xlabel('Iteration')\n",
    "ax2 = ax1.twinx() \n",
    "ax2.plot(iters, np.array(sf), color='green', label='Structure Factor')\n",
    "ax2.set_ylabel('Structure Factor')\n",
    "ax1.legend(loc=2)\n",
    "ax2.legend(loc=1)\n",
    "plt.show()"
   ]
  },
  {
   "cell_type": "markdown",
   "metadata": {},
   "source": [
    "Let's also compute the average of those quantities (energy and neel order) over the last 50 iterations where the optimization seems to have converged."
   ]
  },
  {
   "cell_type": "code",
   "execution_count": 357,
   "metadata": {},
   "outputs": [
    {
     "name": "stdout",
     "output_type": "stream",
     "text": [
      "Structure factor = 3.794(0.035)\n",
      "Energy = -23.062(0.001)\n"
     ]
    }
   ],
   "source": [
    "print(r\"Structure factor = {0:.3f}({1:.3f})\".format(np.mean(sf[-50:]),\n",
    "                                              np.std(np.array(sf[-50:]))/np.sqrt(50)))\n",
    "print(r\"Energy = {0:.3f}({1:.3f})\".format(np.mean(energy[-50:]), np.std(energy[-50:])/(np.sqrt(50))))"
   ]
  },
  {
   "cell_type": "markdown",
   "metadata": {},
   "source": [
    "## 6) Sanity Check: Exact Diagonalisation\n",
    "\n",
    "Now that we have obtained some results using VMC, it is a good time to check the quality of our results (at least for small system sizes). For this purpose, Netket provides exact diagonalisation tools. "
   ]
  },
  {
   "cell_type": "code",
   "execution_count": 353,
   "metadata": {},
   "outputs": [],
   "source": [
    "res = nk.exact.lanczos_ed(op, first_n=1, compute_eigenvectors=True)"
   ]
  },
  {
   "cell_type": "markdown",
   "metadata": {},
   "source": [
    "Here we specify that we only want the ground-state `first_n=1`, and also that we want the corresponding eigenvector (in order to compute observables). "
   ]
  },
  {
   "cell_type": "code",
   "execution_count": 354,
   "metadata": {},
   "outputs": [
    {
     "name": "stdout",
     "output_type": "stream",
     "text": [
      "Exact Ground-state Structure Factor: 3.803\n",
      "Exact ground state energy = -23.064\n"
     ]
    }
   ],
   "source": [
    "print(\"Exact Ground-state Structure Factor: {0:.3f}\".format(np.real(res.mean(structure_factor, 0))))\n",
    "print(\"Exact ground state energy = {0:.3f}\".format(res.eigenvalues[0]))"
   ]
  },
  {
   "cell_type": "markdown",
   "metadata": {},
   "source": [
    "So we see that the both energy and the structure factor we obtained is in agreement with the value obtained via exact diagonalisation."
   ]
  }
 ],
 "metadata": {
  "kernelspec": {
   "display_name": "Python 3",
   "language": "python",
   "name": "python3"
  },
  "language_info": {
   "codemirror_mode": {
    "name": "ipython",
    "version": 3
   },
   "file_extension": ".py",
   "mimetype": "text/x-python",
   "name": "python",
   "nbconvert_exporter": "python",
   "pygments_lexer": "ipython3",
   "version": "3.6.8"
  }
 },
 "nbformat": 4,
 "nbformat_minor": 2
}<|MERGE_RESOLUTION|>--- conflicted
+++ resolved
@@ -33,10 +33,7 @@
    "source": [
     "# Import netket library\n",
     "import netket as nk\n",
-<<<<<<< HEAD
-=======
-    "\n",
->>>>>>> d3bd949e
+    "\n",
     "# Helper libraries\n",
     "import numpy as np\n",
     "import matplotlib.pyplot as plt"

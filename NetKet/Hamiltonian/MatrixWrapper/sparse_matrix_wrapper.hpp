// Copyright 2018 Damian Hofmann - All Rights Reserved.
//
// Licensed under the Apache License, Version 2.0 (the "License");
// you may not use this file except in compliance with the License.
// You may obtain a copy of the License at
//
//    http://www.apache.org/licenses/LICENSE-2.0
//
// Unless required by applicable law or agreed to in writing, software
// distributed under the License is distributed on an "AS IS" BASIS,
// WITHOUT WARRANTIES OR CONDITIONS OF ANY KIND, either express or implied.
// See the License for the specific language governing permissions and
// limitations under the License.

#ifndef NETKET_SPARSE_HAMILTONIAN_OPERATOR_HH
#define NETKET_SPARSE_HAMILTONIAN_OPERATOR_HH

#include <Eigen/SparseCore>

#include "Hilbert/hilbert_index.hpp"
#include "abstract_matrix_wrapper.hpp"

namespace netket {

/**
 * This class stores the matrix elements of a given Operator
 * (AbstractHamiltonian or AbstractObservable) as an Eigen dense matrix.
 */
template <class Operator, class WfType = Eigen::VectorXcd>
class SparseMatrixWrapper : public AbstractMatrixWrapper<Operator, WfType> {
<<<<<<< HEAD
 public:
  using Matrix = Eigen::SparseMatrix<std::complex<double>>;

 private:
=======
  using Matrix = Eigen::SparseMatrix<std::complex<double>>;

>>>>>>> 8082b65f
  Matrix matrix_;
  int dim_;

 public:
  explicit SparseMatrixWrapper(const Operator& the_operator) {
    InitializeMatrix(the_operator);
  }

  WfType Apply(const WfType& state) const override { return matrix_ * state; }

<<<<<<< HEAD
  std::complex<double> Mean(const WfType& state) const override {
    return state.adjoint() * matrix_ * state;
  }

  std::array<std::complex<double>, 2> MeanVariance(
      const WfType& state) const override {
    auto state1 = matrix_ * state;
    auto state2 = matrix_ * state1;

    const std::complex<double> mean = state.adjoint() * state1;
    const std::complex<double> var = state.adjoint() * state2;

    return {mean, var - std::pow(mean, 2)};
  }

=======
>>>>>>> 8082b65f
  int GetDimension() const override { return dim_; }

  const Matrix& GetMatrix() const { return matrix_; }

  /**
   * Computes the eigendecomposition of the given matrix.
   * @param options The options are passed directly to the constructor of
   * SelfAdjointEigenSolver.
   * @return An instance of Eigen::SelfAdjointEigenSolver initialized with the
   * wrapped operator and options.
   */
  Eigen::SelfAdjointEigenSolver<Matrix> ComputeEigendecomposition(
      int options = Eigen::ComputeEigenvectors) const {
    return Eigen::SelfAdjointEigenSolver<Matrix>(matrix_, options);
  }

 private:
  void InitializeMatrix(const Operator& the_operator) {
    const auto& hilbert = the_operator.GetHilbert();
    const HilbertIndex hilbert_index(hilbert);
    dim_ = hilbert_index.NStates();

<<<<<<< HEAD
    matrix_.resize(dim_, dim_);
    matrix_.setZero();

=======
    using Triplet = Eigen::Triplet<std::complex<double>>;
    
    std::vector<Triplet> tripletList;
    tripletList.reserve(dim_);

    matrix_.resize(dim_, dim_);
    matrix_.setZero();


>>>>>>> 8082b65f
    for (int i = 0; i < dim_; ++i) {
      auto v = hilbert_index.NumberToState(i);

      std::vector<std::complex<double>> matrix_elements;
      std::vector<std::vector<int>> connectors;
      std::vector<std::vector<double>> newconfs;
      the_operator.FindConn(v, matrix_elements, connectors, newconfs);

      for (size_t k = 0; k < connectors.size(); ++k) {
        auto vk = v;
        hilbert.UpdateConf(vk, connectors[k], newconfs[k]);
        auto j = hilbert_index.StateToNumber(vk);
<<<<<<< HEAD
        matrix_.coeffRef(i, j) += matrix_elements[k];
      }
    }
=======
        tripletList.push_back(Triplet(i, j, matrix_elements[k]));
      }
    }
    matrix_.setFromTriplets(tripletList.begin(), tripletList.end());
>>>>>>> 8082b65f
    matrix_.makeCompressed();
  }
};

}  // namespace netket

#endif  // NETKET_SPARSE_HAMILTONIAN_OPERATOR_HH<|MERGE_RESOLUTION|>--- conflicted
+++ resolved
@@ -28,15 +28,8 @@
  */
 template <class Operator, class WfType = Eigen::VectorXcd>
 class SparseMatrixWrapper : public AbstractMatrixWrapper<Operator, WfType> {
-<<<<<<< HEAD
- public:
   using Matrix = Eigen::SparseMatrix<std::complex<double>>;
 
- private:
-=======
-  using Matrix = Eigen::SparseMatrix<std::complex<double>>;
-
->>>>>>> 8082b65f
   Matrix matrix_;
   int dim_;
 
@@ -47,7 +40,6 @@
 
   WfType Apply(const WfType& state) const override { return matrix_ * state; }
 
-<<<<<<< HEAD
   std::complex<double> Mean(const WfType& state) const override {
     return state.adjoint() * matrix_ * state;
   }
@@ -63,8 +55,6 @@
     return {mean, var - std::pow(mean, 2)};
   }
 
-=======
->>>>>>> 8082b65f
   int GetDimension() const override { return dim_; }
 
   const Matrix& GetMatrix() const { return matrix_; }
@@ -87,11 +77,6 @@
     const HilbertIndex hilbert_index(hilbert);
     dim_ = hilbert_index.NStates();
 
-<<<<<<< HEAD
-    matrix_.resize(dim_, dim_);
-    matrix_.setZero();
-
-=======
     using Triplet = Eigen::Triplet<std::complex<double>>;
     
     std::vector<Triplet> tripletList;
@@ -100,8 +85,6 @@
     matrix_.resize(dim_, dim_);
     matrix_.setZero();
 
-
->>>>>>> 8082b65f
     for (int i = 0; i < dim_; ++i) {
       auto v = hilbert_index.NumberToState(i);
 
@@ -114,16 +97,10 @@
         auto vk = v;
         hilbert.UpdateConf(vk, connectors[k], newconfs[k]);
         auto j = hilbert_index.StateToNumber(vk);
-<<<<<<< HEAD
-        matrix_.coeffRef(i, j) += matrix_elements[k];
-      }
-    }
-=======
         tripletList.push_back(Triplet(i, j, matrix_elements[k]));
       }
     }
     matrix_.setFromTriplets(tripletList.begin(), tripletList.end());
->>>>>>> 8082b65f
     matrix_.makeCompressed();
   }
 };

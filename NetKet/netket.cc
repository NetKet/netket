--- conflicted
+++ resolved
@@ -22,22 +22,6 @@
 
   try {
     auto pars = netket::ReadJsonFromFile(argv[1]);
-<<<<<<< HEAD
-    if (netket::FieldExists(pars, "Learning")){
-        netket::Learning learning(pars);
-    }
-    else if (netket::FieldExists(pars, "Supervised")){
-        netket::Supervised supervised(pars);
-    }
-  }
-  catch(const netket::InvalidInputError& e)
-  {
-    int rank;
-    MPI_Comm_rank(MPI_COMM_WORLD, &rank);
-    if(rank == 0) {
-      std::cerr << "Error: " << e.what() << "\nExiting." << std::endl;
-    }
-=======
 
     // DEPRECATED (to remove for v2.0.0)
     if (netket::FieldExists(pars, "GroundState") ||
@@ -45,9 +29,7 @@
       netket::GroundState gs(pars);
     }
     if (netket::FieldExists(pars, "Supervised")) {
-      netket::ErrorMessage()
-          << "Supervised Learning still under development, try later."
-          << "\n";
+        netket::Supervised supervised(pars);
     }
     if (netket::FieldExists(pars, "Unsupervised")) {
       netket::ErrorMessage()
@@ -57,7 +39,6 @@
 
   } catch (const netket::InvalidInputError &e) {
     netket::ErrorMessage() << e.what() << "\n";
->>>>>>> 31c07d63
   }
 
   MPI_Barrier(MPI_COMM_WORLD);
